"""FastAPI server endpoints for tag-related queries."""
from amplitude import BaseEvent
from fastapi import (
    APIRouter,
    Depends,
    HTTPException,
    Request,
    status,
)

import zeno_backend.database.delete as delete
import zeno_backend.database.insert as insert
import zeno_backend.database.select as select
import zeno_backend.database.update as update
import zeno_backend.util as util
from zeno_backend.classes.amplitude import AmplitudeHandler
from zeno_backend.classes.tag import Tag

router = APIRouter(tags=["zeno"])


@router.get(
    "/tags/{project_uuid}",
    response_model=list[Tag],
    tags=["zeno"],
)
async def get_tags(project_uuid: str, request: Request):
    """Get all tags for a project.

    Args:
        project_uuid (str): UUID of the project to get all tags for.
        request (Request): http request to get user information from.

    Returns:
        list[Tag]: list of all of a project's tags.
    """
    await util.project_access_valid(project_uuid, request)
    return await select.tags(project_uuid)


@router.post(
    "/tags-for-projects/",
    response_model=list[Tag],
    tags=["zeno"],
)
async def get_tags_for_projects(project_uuids: list[str]):
    """Get all tags for a list of projects.

    Args:
        project_uuids (list[str]): UUIDs of all projects to get tags for.

    Returns:
        list[Tag]: all tags for the specified projects.
    """
    return await select.tags_for_projects(project_uuids)


@router.post(
    "/tag/{project_uuid}",
    response_model=int,
    tags=["zeno"],
)
<<<<<<< HEAD
async def add_tag(tag: Tag, project_uuid: str, current_user=Depends(util.auth.claim())):
=======
def add_tag(
    tag: Tag,
    project_uuid: str,
    request: Request,
    current_user=Depends(util.auth.claim()),
):
>>>>>>> 6ec33fcd
    """Add a tag to a project.

    Args:
        tag (Tag): the tag to be added.
        project_uuid (str): UUID of the project to add the tag to.
        request (Request): http request to get user information from.
        current_user (Any, optional): user adding the new tag.
            Defaults to Depends(util.auth.claim()).

    Raises:
        HTTPException: error if adding the tag failed.

    Returns:
        int: id of the newly created tag.
    """
<<<<<<< HEAD
    id = await insert.tag(project_uuid, tag)
=======
    util.project_editor(project_uuid, request)
    id = insert.tag(project_uuid, tag)
>>>>>>> 6ec33fcd
    if id is None:
        raise HTTPException(
            status_code=status.HTTP_500_INTERNAL_SERVER_ERROR,
            detail="Failed to insert tag",
        )
    AmplitudeHandler().track(
        BaseEvent(
            event_type="Tag Created",
            user_id=current_user["sub"],
            event_properties={"project_uuid": project_uuid},
        )
    )
    return id


@router.patch("/tag/{project_uuid}", tags=["zeno"], dependencies=[Depends(util.auth)])
<<<<<<< HEAD
async def update_tag(tag: Tag, project_uuid: str):
=======
def update_tag(tag: Tag, project_uuid: str, request: Request):
>>>>>>> 6ec33fcd
    """Update a tag in the database.

    Args:
        tag (Tag): updated tag.
        project_uuid (str): project to which the tag belongs.
        request (Request): http request to get user information from.
    """
<<<<<<< HEAD
    await update.tag(tag, project_uuid)


@router.delete("/tag", tags=["zeno"], dependencies=[Depends(util.auth)])
async def delete_tag(tag: Tag):
=======
    util.project_editor(project_uuid, request)
    update.tag(tag, project_uuid)


@router.delete("/tag", tags=["zeno"], dependencies=[Depends(util.auth)])
def delete_tag(project_uuid: str, tag: Tag, request: Request):
>>>>>>> 6ec33fcd
    """Delete a tag from the database.

    Args:
        project_uuid (str): project to which the tag belongs.
        tag (Tag): tag to be deleted from the database.
        request (Request): http request to get user information from.
    """
<<<<<<< HEAD
    await delete.tag(tag)
=======
    util.project_editor(project_uuid, request)
    delete.tag(tag)
>>>>>>> 6ec33fcd
<|MERGE_RESOLUTION|>--- conflicted
+++ resolved
@@ -60,16 +60,12 @@
     response_model=int,
     tags=["zeno"],
 )
-<<<<<<< HEAD
-async def add_tag(tag: Tag, project_uuid: str, current_user=Depends(util.auth.claim())):
-=======
-def add_tag(
+async def add_tag(
     tag: Tag,
     project_uuid: str,
     request: Request,
     current_user=Depends(util.auth.claim()),
 ):
->>>>>>> 6ec33fcd
     """Add a tag to a project.
 
     Args:
@@ -85,12 +81,8 @@
     Returns:
         int: id of the newly created tag.
     """
-<<<<<<< HEAD
+    await util.project_editor(project_uuid, request)
     id = await insert.tag(project_uuid, tag)
-=======
-    util.project_editor(project_uuid, request)
-    id = insert.tag(project_uuid, tag)
->>>>>>> 6ec33fcd
     if id is None:
         raise HTTPException(
             status_code=status.HTTP_500_INTERNAL_SERVER_ERROR,
@@ -107,11 +99,7 @@
 
 
 @router.patch("/tag/{project_uuid}", tags=["zeno"], dependencies=[Depends(util.auth)])
-<<<<<<< HEAD
-async def update_tag(tag: Tag, project_uuid: str):
-=======
-def update_tag(tag: Tag, project_uuid: str, request: Request):
->>>>>>> 6ec33fcd
+async def update_tag(tag: Tag, project_uuid: str, request: Request):
     """Update a tag in the database.
 
     Args:
@@ -119,20 +107,12 @@
         project_uuid (str): project to which the tag belongs.
         request (Request): http request to get user information from.
     """
-<<<<<<< HEAD
+    await util.project_editor(project_uuid, request)
     await update.tag(tag, project_uuid)
 
 
 @router.delete("/tag", tags=["zeno"], dependencies=[Depends(util.auth)])
-async def delete_tag(tag: Tag):
-=======
-    util.project_editor(project_uuid, request)
-    update.tag(tag, project_uuid)
-
-
-@router.delete("/tag", tags=["zeno"], dependencies=[Depends(util.auth)])
-def delete_tag(project_uuid: str, tag: Tag, request: Request):
->>>>>>> 6ec33fcd
+async def delete_tag(project_uuid: str, tag: Tag, request: Request):
     """Delete a tag from the database.
 
     Args:
@@ -140,9 +120,5 @@
         tag (Tag): tag to be deleted from the database.
         request (Request): http request to get user information from.
     """
-<<<<<<< HEAD
-    await delete.tag(tag)
-=======
-    util.project_editor(project_uuid, request)
-    delete.tag(tag)
->>>>>>> 6ec33fcd
+    await util.project_editor(project_uuid, request)
+    await delete.tag(tag)