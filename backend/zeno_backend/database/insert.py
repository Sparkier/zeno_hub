"""Functions to insert new data into Zeno's database."""
import json
import uuid

import pandas as pd
from psycopg import DatabaseError, sql
<<<<<<< HEAD
from psycopg import sql
=======
from sqlalchemy import create_engine
>>>>>>> 7b3a4fc9

from zeno_backend.classes.base import MetadataType, ZenoColumn, ZenoColumnType
from zeno_backend.classes.chart import Chart, ParametersEncoder
from zeno_backend.classes.filter import PredicatesEncoder
from zeno_backend.classes.project import Project
from zeno_backend.classes.slice import Slice
from zeno_backend.classes.tag import Tag
from zeno_backend.classes.user import Organization, User
from zeno_backend.database.database import Database
from zeno_backend.database.util import resolve_metadata_type


def project(project_config: Project, user: User):
    """Setting up a new project in Zeno.

    Creates a new entry in the projects table, creates a new table for the project's
    data, creates a table to map data columns to ids and types, and creates a table for
    all tags of the project.

    Args:
        project_config (Project): the configuration with which to
            initialize the new project.
        user (User): the user who is setting up the project and becomes its admin.

    Raises:
        Exception: something went wrong in the process of creating the new project in
        the database.
    """
    with Database() as db:
        db.execute(
            "INSERT INTO projects (uuid, name, owner_id, view, data_url, "
            + "calculate_histogram_metrics, samples_per_page, public) "
            + "VALUES (%s,%s,%s,%s,%s,%s,%s,%s);",
            [
                project_config.uuid,
                project_config.name,
                user.id,
                project_config.view,
                project_config.data_url,
                project_config.calculate_histogram_metrics,
                project_config.samples_per_page,
                project_config.public,
            ],
        )
        db.execute(
            "INSERT INTO user_project (user_id, project_uuid, editor) "
            "VALUES (%s,%s,%s)",
            [user.id, project_config.uuid, True],
        )
        # Create table to hold project data.
        db.execute(
            sql.SQL(
                "CREATE TABLE {}(data_id TEXT NOT NULL PRIMARY KEY, data TEXT);"
            ).format(sql.Identifier(project_config.uuid))
        )
        # Create table to hold information about the columns in the project data.
        db.execute(
            sql.SQL(
                "CREATE TABLE {}(column_id TEXT NOT NULL PRIMARY KEY, "
                "name TEXT NOT NULL, type TEXT NOT NULL, model TEXT, "
                "data_type TEXT NOT NULL);"
            ).format(sql.Identifier(f"{project_config.uuid}_column_map"))
        )
        db.execute(
            sql.SQL(
                "INSERT INTO {} (column_id, name, type, data_type) "
                "VALUES (%s,%s,%s,%s);"
            ).format(sql.Identifier(f"{project_config.uuid}_column_map")),
            ["data_id", "data_id", ZenoColumnType.DATA, MetadataType.NOMINAL],
        )

        # Create table to hold information about tags and associated datapoints.
        db.execute(
            sql.SQL(
                "CREATE TABLE {}(id integer GENERATED ALWAYS AS IDENTITY PRIMARY KEY, "
                "tag_id integer NOT NULL REFERENCES tags(id) ON DELETE CASCADE "
                "ON UPDATE CASCADE, data_id text NOT NULL REFERENCES {}(data_id) "
                "ON DELETE CASCADE ON UPDATE CASCADE);"
            ).format(
                sql.Identifier(f"{project_config.uuid}_tags_datapoints"),
                sql.Identifier(project_config.uuid),
            )
        )
        db.commit()


def dataset(
    project: str,
    data_frame: pd.DataFrame,
    id_column: str,
    label_column: str,
    data_column: str,
):
    """Adds a dataset to an existing project.

    Args:
        project (str): The project the user is currently working with.
        data_frame (pd.DataFrame): The dataset to be added.
        id_column (str): The name of the column containing the instance IDs.
        label_column (str): The name of the column containing the instance labels.
        data_column (str): The name of the column containing the raw data.
    """
    db = Database()

    try:
        db.connect()
        # Drop the primary table and column_map since they will be recreated.
        db.execute(sql.SQL("DROP TABLE {} CASCADE;").format(sql.Identifier(project)))
        db.execute(
            sql.SQL("DROP TABLE {} CASCADE;").format(
                sql.Identifier(project + "_column_map")
            )
        )
        db.commit()
    except (Exception, DatabaseError) as error:
        raise Exception(error) from error
    finally:
        db.disconnect()

    # Get column objects from the dataframe.
    columns: list[ZenoColumn] = []
    for col in data_frame.columns:
        if col == id_column or col == label_column or col == data_column:
            continue
        columns.append(
            ZenoColumn(
                id=str(uuid.uuid4()),
                name=col,
                column_type=ZenoColumnType.FEATURE,
                data_type=resolve_metadata_type(data_frame, col),
            )
        )

    # Create a renaming scheme for the DataFrame columns
    column_rename = {
        id_column: "data_id",
        label_column: "label",
        data_column: "data",
    }
    for col in columns:
        column_rename[col.name] = col.id
    data_frame = data_frame.rename(columns=column_rename)
    data_frame = data_frame.set_index("data_id")

    # Add the data_id and label columns to the ones to be added to the column_map.
    columns.append(
        ZenoColumn(
            id="data_id",
            name="data_id",
            column_type=ZenoColumnType.DATA,
            data_type=MetadataType.NOMINAL,
        )
    )
    columns.append(
        ZenoColumn(
            id="label",
            name="label",
            column_type=ZenoColumnType.LABEL,
            data_type=MetadataType.NOMINAL,
        )
    )

    # Connect to the db engine using SQLAlchemy and write the data to a table.
    config = db.config()
    engine = create_engine(
        f"postgresql+psycopg://{config['user']}:{config['password']}@{config['host']}/{config['dbname']}"
    )
    data_frame.to_sql(project, con=engine, if_exists="replace", index=True)

    # Add columns to column_map
    try:
        db.connect()
        db.execute(
            sql.SQL(
                "CREATE TABLE {}(column_id TEXT NOT NULL PRIMARY KEY, "
                "name TEXT NOT NULL, type TEXT NOT NULL, model TEXT, "
                "data_type TEXT NOT NULL);"
            ).format(sql.Identifier(f"{project}_column_map"))
        )
        for column in columns:
            db.execute(
                sql.SQL(
                    "INSERT INTO {} (column_id, name, type, data_type) "
                    "VALUES (%s,%s,%s,%s);"
                ).format(sql.Identifier(f"{project}_column_map")),
                [column.id, column.name, column.column_type, column.data_type],
            )
        db.commit()
    except (Exception, DatabaseError) as error:
        raise Exception(error) from error
    finally:
        db.disconnect()

    return None


def system(
    project: str,
    data_frame: pd.DataFrame,
    system_name: str,
    output_column: str,
    id_column: str,
):
    """Adds a dataset to an existing project.

    Args:
        project (str): The project the user is currently working with.
        data_frame (pd.DataFrame): The dataset to be added.
        system_name (str): The name of the system that produced the output.
        output_column (str): The name of the column containing the system output.
        id_column (str): The name of the column containing the instance IDs.
    """
<<<<<<< HEAD
    with Database() as db:
        exists = db.execute_return(
            sql.SQL("SELECT COUNT(1) FROM {} WHERE column_id = 'label'").format(
                sql.Identifier(f"{project}_column_map")
            )
        )
        if exists is not None and exists[0] == 0:
            db.execute(
                sql.SQL(
                    "INSERT INTO {} (column_id, name, type, data_type) "
                    "VALUES (%s,%s,%s,%s);"
                ).format(sql.Identifier(f"{project}_column_map")),
                ["label", "label", ZenoColumnType.LABEL, MetadataType.NOMINAL],
            )
            db.execute(
                sql.SQL("ALTER TABLE {} ADD label TEXT;").format(
                    sql.Identifier(project)
                )
            )
        db.execute(
            sql.SQL("UPDATE {} SET label = %s WHERE data_id = %s;").format(
                sql.Identifier(project)
            ),
            [label_spec.label, str(label_spec.data_id)],
        )
        db.commit()


=======
    # Get column objects from the dataframe.
    output_col_object: ZenoColumn = ZenoColumn(
        id=str(uuid.uuid4()),
        name="output",
        column_type=ZenoColumnType.OUTPUT,
        data_type=MetadataType.NOMINAL,
        model=system_name,
    )
    columns: list[ZenoColumn] = []
    for col in data_frame.columns:
        if col == id_column or col == output_column:
            continue
        columns.append(
            ZenoColumn(
                id=str(uuid.uuid4()),
                name=col,
                column_type=ZenoColumnType.FEATURE,
                data_type=resolve_metadata_type(data_frame, col),
                model=system_name,
            )
        )

    # Create a renaming scheme for the DataFrame columns
    column_rename = {
        id_column: "data_id",
        output_column: output_col_object.id,
    }
    for col in columns:
        column_rename[col.name] = col.id
    data_frame = data_frame.rename(columns=column_rename)
    data_frame = data_frame.set_index("data_id")

    # Connect to the db engine using SQLAlchemy and write the data to a table.
    db = Database()
    config = db.config()
    engine = create_engine(
        f"postgresql+psycopg://{config['user']}:{config['password']}@{config['host']}/{config['dbname']}"
    )
    data_frame.to_sql("tmp", con=engine, if_exists="replace", index=True)
    columns.append(output_col_object)

    try:
        db.connect()
        for col in columns:
            db.execute(
                sql.SQL("ALTER TABLE {} ADD {}" + str(col.data_type) + ";").format(
                    sql.Identifier(project), sql.Identifier(col.id)
                )
            )
            db.execute(
                sql.SQL(
                    "UPDATE {} SET {} = (SELECT {} FROM tmp "
                    "WHERE tmp.data_id = {}.data_id)"
                ).format(
                    sql.Identifier(project),
                    sql.Identifier(col.id),
                    sql.Identifier(col.id),
                    sql.Identifier(project),
                )
            )
            db.execute(
                sql.SQL(
                    "INSERT INTO {} (column_id, name, type, data_type, model) "
                    "VALUES (%s,%s,%s,%s,%s);"
                ).format(sql.Identifier(f"{project}_column_map")),
                [col.id, col.name, col.column_type, col.data_type, col.model],
            )
        db.execute("DROP TABLE tmp;")
        db.commit()
    except (Exception, DatabaseError) as error:
        raise Exception(error) from error
    finally:
        db.disconnect()

    return None
>>>>>>> 7b3a4fc9


def folder(project: str, name: str):
    """Adding a folder to an existing project.

    Args:
        project (str): the project the user is currently working with.
        name (str): name of the folder to be added.
    """
    db = Database()
    db.connect_execute(
        "INSERT INTO folders (name, project_uuid) VALUES (%s,%s);",
        [name, project],
    )


def slice(project: str, req: Slice):
    """Add a slice to an existing project.

    Args:
        project (str): the project the user is currently working with.
        req (Slice): the slice to be added to the project.
    """
    db = Database()
    db.connect_execute(
        "INSERT INTO slices (name, folder_id, filter, project_uuid) "
        "VALUES (%s,%s,%s,%s);",
        [
            req.slice_name,
            req.folder_id,
            json.dumps(req.filter_predicates, cls=PredicatesEncoder),
            project,
        ],
    )


def chart(project: str, chart: Chart):
    """Add a chart to an existing project.

    Args:
        project (str): the project the user is currently working with.
        chart (Chart): the chart to be added to the project.
    """
    db = Database()
    db.connect_execute(
        "INSERT INTO charts (name, type, parameters, project_uuid) "
        "VALUES (%s,%s,%s,%s);",
        [
            chart.name,
            chart.type,
            json.dumps(chart.parameters, cls=ParametersEncoder),
            project,
        ],
    )


def tag(project: str, tag: Tag):
    """Add a tag to an existing project.

    Args:
        project (str): the project the user is currently working with.
        tag (Tag): the tag to be added to the project.
    """
    with Database() as db:
        id = db.execute_return(
            "INSERT INTO tags (name, folder_id, project_uuid) VALUES (%s,%s,%s) "
            "RETURNING id;",
            [tag.tag_name, tag.folder_id, project],
        )
        if id is None:
            return
        for datapoint in tag.data_ids:
            db.execute(
                sql.SQL("INSERT INTO {} (tag_id, data_id) VALUES (%s,%s);").format(
                    sql.Identifier(f"{project}_tags_datapoints")
                ),
                [id[0], datapoint],
            )
        db.commit()


def user(user: User):
    """Add a new user to the database.

    Args:
        user (User): the user to be added.
    """
    db = Database()
    db.connect_execute(
        'INSERT INTO users ("name") values(%s)',
        [user.name],
    )


def organization(user: User, organization: Organization):
    """Add a new organization to the database.

    Args:
        user (User): the user who created the organization.
        organization (Organization): the organization to be created.
    """
    with Database() as db:
        id = db.execute_return(
            "INSERT INTO organizations (name) VALUES (%s) RETURNING id;",
            [organization.name],
        )
        if id is None:
            return
        db.execute(
            "INSERT INTO user_organization (user_id, organization_id, admin) "
            "VALUES (%s,%s,%s);",
            [user.id, id[0], True],
        )
        db.commit()


def project_user(project: str, user: User):
    """Add a user to a project.

    Args:
        project (str): the project id to add the user to.
        user (User): the user to add to the project.
    """
    db = Database()
    db.connect_execute(
        "INSERT INTO user_project (user_id, project_uuid, editor) VALUES (%s,%s,%s)",
        [user.id, project, user.admin],
    )


def project_org(project: str, organization: Organization):
    """Add a organization to a project.

    Args:
        project (str): the project id to add the organization to.
        organization (Organization): the organization to add to the project.
    """
    db = Database()
    db.connect_execute(
        "INSERT INTO organization_project (organization_id, project_uuid, editor) "
        "VALUES (%s,%s,%s)",
        [organization.id, project, organization.admin],
    )<|MERGE_RESOLUTION|>--- conflicted
+++ resolved
@@ -4,11 +4,8 @@
 
 import pandas as pd
 from psycopg import DatabaseError, sql
-<<<<<<< HEAD
 from psycopg import sql
-=======
 from sqlalchemy import create_engine
->>>>>>> 7b3a4fc9
 
 from zeno_backend.classes.base import MetadataType, ZenoColumn, ZenoColumnType
 from zeno_backend.classes.chart import Chart, ParametersEncoder
@@ -221,36 +218,6 @@
         output_column (str): The name of the column containing the system output.
         id_column (str): The name of the column containing the instance IDs.
     """
-<<<<<<< HEAD
-    with Database() as db:
-        exists = db.execute_return(
-            sql.SQL("SELECT COUNT(1) FROM {} WHERE column_id = 'label'").format(
-                sql.Identifier(f"{project}_column_map")
-            )
-        )
-        if exists is not None and exists[0] == 0:
-            db.execute(
-                sql.SQL(
-                    "INSERT INTO {} (column_id, name, type, data_type) "
-                    "VALUES (%s,%s,%s,%s);"
-                ).format(sql.Identifier(f"{project}_column_map")),
-                ["label", "label", ZenoColumnType.LABEL, MetadataType.NOMINAL],
-            )
-            db.execute(
-                sql.SQL("ALTER TABLE {} ADD label TEXT;").format(
-                    sql.Identifier(project)
-                )
-            )
-        db.execute(
-            sql.SQL("UPDATE {} SET label = %s WHERE data_id = %s;").format(
-                sql.Identifier(project)
-            ),
-            [label_spec.label, str(label_spec.data_id)],
-        )
-        db.commit()
-
-
-=======
     # Get column objects from the dataframe.
     output_col_object: ZenoColumn = ZenoColumn(
         id=str(uuid.uuid4()),
@@ -292,8 +259,8 @@
     data_frame.to_sql("tmp", con=engine, if_exists="replace", index=True)
     columns.append(output_col_object)
 
-    try:
-        db.connect()
+
+    with Database() as db:
         for col in columns:
             db.execute(
                 sql.SQL("ALTER TABLE {} ADD {}" + str(col.data_type) + ";").format(
@@ -320,13 +287,7 @@
             )
         db.execute("DROP TABLE tmp;")
         db.commit()
-    except (Exception, DatabaseError) as error:
-        raise Exception(error) from error
-    finally:
-        db.disconnect()
-
-    return None
->>>>>>> 7b3a4fc9
+
 
 
 def folder(project: str, name: str):
