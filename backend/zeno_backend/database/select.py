"""Functions to select data from the database."""
import json

from psycopg import sql

from zeno_backend.classes.base import ZenoColumn
from zeno_backend.classes.chart import Chart
from zeno_backend.classes.filter import FilterPredicateGroup, Join, Operation
from zeno_backend.classes.folder import Folder
from zeno_backend.classes.metadata import StringFilterRequest
from zeno_backend.classes.metric import Metric
<<<<<<< HEAD
from zeno_backend.classes.project import Project, ProjectStats
from zeno_backend.classes.report import Report, ReportElement
=======
from zeno_backend.classes.project import Project, ProjectState, ProjectStats
>>>>>>> 230b0169
from zeno_backend.classes.slice import Slice
from zeno_backend.classes.slice_finder import SQLTable
from zeno_backend.classes.tag import Tag
from zeno_backend.classes.user import Organization, User
from zeno_backend.database.database import Database
from zeno_backend.database.util import hash_api_key


def models(project: str) -> list[str]:
    """Get all models for a specified project.

    Args:
        project (str): the project the user is currently working with.

    Returns:
        list[str]: a list of model names included in the project.
    """
    db = Database()
    model_results = db.connect_execute_return(
        sql.SQL("SELECT DISTINCT model FROM {} WHERE model IS NOT NULL;").format(
            sql.Identifier(f"{project}_column_map")
        ),
    )
    return [m[0] for m in model_results]


def projects(user: User) -> list[Project]:
    """Get all projects available to the user.

    Args:
        user (User): the user for which to fetch the available projects.

    Returns:
        list[Project]: the projects that the user can interact with.
    """
    with Database() as db:
        own_projects_result = db.execute_return(
            "SELECT uuid, name, view, data_url, calculate_histogram_metrics, "
            "samples_per_page, public FROM projects WHERE owner_id = %s;",
            [user.id],
        )
        own_projects = list(
            map(
                lambda project: Project(
                    uuid=project[0],
                    name=project[1],
                    owner_name=user.name,
                    view=project[2],
                    data_url=project[3],
                    calculate_histogram_metrics=bool(project[4]),
                    samples_per_page=project[5],
                    editor=True,
                    public=project[6],
                ),
                own_projects_result,
            )
        )

        user_projects_result = db.execute_return(
            "SELECT p.uuid, p.name, p.owner_id, p.view, p.data_url, "
            "p.calculate_histogram_metrics, p.samples_per_page, up.editor, p.public "
            "FROM projects AS p JOIN user_project AS up ON p.uuid = up.project_uuid "
            "WHERE up.user_id = %s;",
            [user.id],
        )
        user_projects = []
        for res in user_projects_result:
            owner_name = db.execute_return(
                "SELECT name FROM users WHERE id = %s", [res[2]]
            )
            if len(owner_name) != 0 and owner_name[0][0] != user.name:
                owner_name = owner_name[0][0]
                user_projects.append(
                    Project(
                        uuid=res[0],
                        name=res[1],
                        owner_name=str(owner_name),
                        view=res[3],
                        data_url=res[4],
                        calculate_histogram_metrics=bool(res[5]),
                        samples_per_page=res[6],
                        editor=res[7],
                        public=res[8],
                    )
                )

        project_org_result = db.execute_return(
            "SELECT p.uuid, p.name, p.owner_id, p.view, p.calculate_histogram_metrics,"
            " p.data_url, p.samples_per_page, op.editor, p.public FROM projects AS p "
            "JOIN (SELECT op.project_uuid, uo.organization_id, editor "
            "FROM user_organization as uo JOIN organization_project as op"
            " ON uo.organization_id = op.organization_id "
            "WHERE user_id = %s) AS op ON p.uuid = op.project_uuid;",
            [user.id],
        )
        org_projects = []
        for res in project_org_result:
            owner_name = db.execute_return(
                "SELECT name FROM users WHERE id = %s", [res[2]]
            )
            if len(owner_name) != 0 and owner_name[0][0] != user.name:
                owner_name = owner_name[0][0]
                org_projects.append(
                    Project(
                        uuid=res[0],
                        name=res[1],
                        owner_name=str(owner_name),
                        view=res[3],
                        calculate_histogram_metrics=bool(res[4]),
                        data_url=res[5],
                        samples_per_page=res[6],
                        editor=res[7],
                        public=res[8],
                    )
                )
        org_projects = list(
            filter(
                lambda project: not any(p.uuid == project.uuid for p in user_projects)
                and not any(p.uuid == project.uuid for p in own_projects),
                org_projects,
            )
        )
        return own_projects + user_projects + org_projects


def public_projects() -> list[Project]:
    """Fetch all publicly accessible projects.

    Returns:
        list[Project]: all publicly accessible projects.
    """
    with Database() as db:
        project_result = db.execute_return(
            "SELECT uuid, name, owner_id, view, data_url, calculate_histogram_metrics, "
            "samples_per_page FROM projects WHERE public IS TRUE;",
        )
        projects = []
        for res in project_result:
            owner_name = db.execute_return(
                "SELECT name FROM users WHERE id = %s;", [res[2]]
            )
            if owner_name is not None:
                owner_name = owner_name[0][0]
                projects.append(
                    Project(
                        uuid=res[0],
                        name=res[1],
                        owner_name=str(owner_name),
                        view=res[3],
                        data_url=res[4],
                        calculate_histogram_metrics=bool(res[5]),
                        samples_per_page=res[6],
                        editor=False,
                        public=True,
                    )
                )
        return projects


def reports(user: User) -> list[Report]:
    """Get all reports available to the user.

    Args:
        user (User): the user for which to fetch the available reports.

    Returns:
        list[Report]: the reports that the user can interact with.
    """
    with Database() as db:
        own_reports_result = db.execute_return(
            "SELECT id, name, public FROM reports WHERE owner_id = %s;",
            [user.id],
        )
        own_reports = []
        if own_reports_result is not None:
            for report in own_reports_result:
                linked_projects = db.execute_return(
                    "SELECT project_uuid FROM report_project WHERE report_id = %s;",
                    [report[0]],
                )
                own_reports.append(
                    Report(
                        id=report[0],
                        name=report[1],
                        owner_name=user.name,
                        linked_projects=[]
                        if linked_projects is None
                        else list(map(lambda linked: str(linked[0]), linked_projects)),
                        editor=True,
                        public=report[2],
                    )
                )

        user_reports_result = db.execute_return(
            "SELECT r.id, r.name, r.owner_id, ur.editor, r.public "
            "FROM reports AS r JOIN user_report AS ur ON r.id = ur.report_id "
            "WHERE ur.user_id = %s;",
            [user.id],
        )
        user_reports = []
        if user_reports_result is not None:
            for res in user_reports_result:
                owner_name = db.execute_return(
                    "SELECT name FROM users WHERE id = %s", [res[2]]
                )
                linked_projects = db.execute_return(
                    "SELECT project_uuid FROM report_project WHERE report_id = %s;",
                    [res[0]],
                )
                if owner_name is not None:
                    owner_name = owner_name[0][0]
                    user_reports.append(
                        Report(
                            id=res[0],
                            name=res[1],
                            owner_name=str(owner_name),
                            linked_projects=[]
                            if linked_projects is None
                            else list(
                                map(lambda linked: str(linked[0]), linked_projects)
                            ),
                            editor=res[4],
                            public=res[5],
                        )
                    )

        report_org_result = db.execute_return(
            "SELECT r.id, r.name, r.owner_id, op.editor, r.public FROM reports AS r "
            "JOIN (SELECT op.report_id, uo.organization_id, op.editor "
            "FROM user_organization as uo JOIN organization_report as op"
            " ON uo.organization_id = op.organization_id "
            "WHERE user_id = %s) AS op ON r.id = op.report_id;",
            [user.id],
        )
        org_reports = []
        if report_org_result is not None:
            for res in report_org_result:
                owner_name = db.execute_return(
                    "SELECT name FROM users WHERE id = %s", [res[2]]
                )
                linked_projects = db.execute_return(
                    "SELECT project_uuid FROM report_project WHERE report_id = %s;",
                    [res[0]],
                )
                if owner_name is not None:
                    owner_name = owner_name[0][0]
                    org_reports.append(
                        Report(
                            id=res[0],
                            name=res[1],
                            owner_name=str(owner_name),
                            linked_projects=[]
                            if linked_projects is None
                            else list(
                                map(lambda linked: str(linked[0]), linked_projects)
                            ),
                            editor=res[4],
                            public=res[5],
                        )
                    )
        org_reports = list(
            filter(
                lambda project: not any(p.uuid == project.uuid for p in user_reports)
                and not any(p.uuid == project.uuid for p in own_reports),
                org_reports,
            )
        )
        return own_reports + user_reports + org_reports


def public_reports() -> list[Report]:
    """Fetch all publicly accessible reports.

    Returns:
        list[Report]: all publicly accessible reports.
    """
    with Database() as db:
        report_result = db.execute_return(
            "SELECT id, name, owner_id FROM reports WHERE public IS TRUE;",
        )
        reports = []
        if report_result is not None:
            for res in report_result:
                owner_name = db.execute_return(
                    "SELECT name FROM users WHERE id = %s;", [res[2]]
                )
                linked_projects = db.execute_return(
                    "SELECT project_uuid FROM report_project WHERE report_id = %s;",
                    [res[0]],
                )
                if owner_name is not None:
                    owner_name = owner_name[0][0]
                    reports.append(
                        Report(
                            id=res[0],
                            name=res[1],
                            owner_name=str(owner_name),
                            linked_projects=[]
                            if linked_projects is None
                            else list(
                                map(lambda linked: str(linked[0]), linked_projects)
                            ),
                            editor=False,
                            public=True,
                        )
                    )
        return reports


def project_uuid(owner_name: str, project_name: str) -> str | None:
    """Get the project uuid given an owner and project name.

    Args:
        owner_name (str): The name of the owner of the project.
        project_name (str): The name of the project.

    Returns:
        str | None: The uuid of the requested project.
    """
    with Database() as db:
        owner_id = db.execute_return(
            "SELECT id FROM users WHERE name = %s;", [owner_name]
        )

        project_uuid = db.execute_return(
            "SELECT uuid FROM projects WHERE name = %s AND owner_id = %s;",
            [project_name, owner_id[0][0]],
        )
        return str(project_uuid[0][0])


def project_public(project_uuid: str) -> bool:
    """Check whether a project is public.

    Args:
        project_uuid (str): UUID of the project to be checked.

    Returns:
        bool: Whether the project is public.
    """
    db = Database()
    public = db.connect_execute_return(
        "SELECT public FROM projects WHERE uuid = %s;", [project_uuid]
    )
    return bool(public[0][0]) if len(public) > 0 else False


def api_key_exists(api_key: str) -> bool:
    """Check whether an API key exists.

    Args:
        api_key (str): the API key to check for.

    Returns:
        bool: whether the API key exists.
    """
    db = Database()
    api_key_hash = hash_api_key(api_key)
    exists = db.connect_execute_return(
        "SELECT EXISTS(SELECT 1 FROM users WHERE api_key_hash = %s);", [api_key_hash]
    )
    if len(exists) > 0:
        return bool(exists[0][0])
    else:
        raise Exception("Error while checking whether API key exists.")


def user_id_by_api_key(api_key: str) -> int | None:
    """Get the user ID given an API key.

    Args:
        api_key (str): the API key to get the user ID for.


    Returns:
        int | None: the user ID of the user with the given API key.
    """
    db = Database()
    api_key_hash = hash_api_key(api_key)
    user_id = db.connect_execute_return(
        "SELECT id FROM users WHERE api_key_hash = %s;", [api_key_hash]
    )
    return int(user_id[0][0]) if len(user_id) > 0 else None


def project_exists(owner_id: int, project_name: str) -> bool:
    """Check whether a project exists.

    Args:
        owner_id (int): the ID of the owner of the project.
        project_name (str): The name of the project.


    Returns:
        bool: Whether the project exists.


    Raises:
        Exception: Something went wrong while checking whether the project exists.
    """
    db = Database()
    exists = db.connect_execute_return(
        "SELECT EXISTS(SELECT 1 FROM projects " "WHERE name = %s AND owner_id = %s);",
        [project_name, owner_id],
    )
    if len(exists) > 0:
        return bool(exists[0][0])
    else:
        raise Exception("Error while checking whether project exists.")


def project(owner_name: str, project_name: str, user: User | None) -> Project | None:
    """Get the project data given an owner and project name.

    Args:
        owner_name (str): The name of the project owner.
        project_name (str): The name of the project.
        user (User | None): The user making the request.

    Returns:
        Project | None: the data for the requested project.
    """
    with Database() as db:
        owner_id = db.execute_return(
            "SELECT id FROM users WHERE name = %s;", [owner_name]
        )
        if len(owner_id) == 0:
            raise Exception("Owner does not exist.")
        else:
            owner_id = owner_id[0][0]

        project_result = db.execute_return(
            "SELECT uuid, name, owner_id, view, data_url, calculate_histogram_metrics, "
            "samples_per_page, public FROM projects WHERE name = %s AND owner_id = %s;",
            [project_name, owner_id],
        )
        if len(project_result) == 0:
            raise Exception("Project does not exist.")
        project_result = project_result[0]
        project_uuid = project_result[0][0]

        if user is None:
            editor = False
        elif owner_name == user.name:
            # Owners can always edit projects
            editor = True
        else:
            # Check whether the user or an org of the user have project edit rights
            user_editor = db.execute_return(
                "SELECT editor FROM user_project WHERE user_id = %s "
                "AND project_uuid = %s",
                [user.id, project_uuid],
            )
            org_editor = db.execute_return(
                "SELECT editor FROM organization_project AS p JOIN user_organization "
                "AS o ON p.organization_id = o.organization_id "
                "WHERE p.project_uuid = %s AND o.user_id = %s",
                [project_uuid, user.id],
            )
            editor = (bool(org_editor[0][0]) if len(org_editor) > 0 else False) or (
                bool(user_editor[0][0]) if len(user_editor) > 0 else False
            )

        return (
            Project(
                uuid=str(project_result[0]),
                name=str(project_result[1]),
                owner_name=owner_name,
                view=str(project_result[3]),
                data_url=str(project_result[4]),
                calculate_histogram_metrics=bool(project_result[5]),
                samples_per_page=project_result[6]
                if isinstance(project_result[6], int)
                else 10,
                editor=editor,
                public=bool(project_result[7]),
            )
            if project_result is not None
            else None
        )


def report(owner_name: str, report_name: str, user: User | None) -> Report | None:
    """Get the report data given an owner and report name.

    Args:
        owner_name (str): The name of the report owner.
        report_name (str): The name of the report.
        user (User | None): The user making the request.

    Returns:
        Report | None: the data for the requested report.
    """
    with Database() as db:
        owner_id = db.execute_return(
            "SELECT id FROM users WHERE name = %s;", [owner_name]
        )
        if owner_id is None:
            raise Exception("Owner does not exist.")
        else:
            owner_id = owner_id[0][0]

        report_result = db.execute_return(
            "SELECT id, name, owner_id, public FROM reports "
            "WHERE name = %s AND owner_id = %s;",
            [report_name, owner_id],
        )
        if report_result is None:
            raise Exception("Project does not exist.")
        id = report_result[0][0]

        if user is None:
            editor = False
        elif owner_name == user.name:
            # Owners can always edit projects
            editor = True
        else:
            # Check whether the user or an org of the user have project edit rights
            user_editor = db.execute_return(
                "SELECT editor FROM user_report WHERE user_id = %s "
                "AND report_id = %s",
                [user.id, id],
            )
            org_editor = db.execute_return(
                "SELECT editor FROM organization_report AS r JOIN user_organization "
                "AS o ON r.organization_id = o.organization_id "
                "WHERE p.report_id = %s AND o.user_id = %s",
                [project_uuid, user.id],
            )
            editor = (bool(org_editor[0]) if org_editor is not None else False) or (
                bool(user_editor) if user_editor is not None else False
            )

        linked_projects = db.execute_return(
            "SELECT project_uuid FROM report_project WHERE report_id = %s;",
            [id],
        )

        return (
            Report(
                id=report_result[0][0] if isinstance(report_result[0][0], int) else -1,
                name=str(report_result[0][1]),
                owner_name=owner_name,
                linked_projects=[]
                if linked_projects is None
                else list(map(lambda linked: str(linked[0]), linked_projects)),
                editor=editor,
                public=bool(report_result[0][3]),
            )
            if report_result is not None
            else None
        )


def project_from_uuid(project_uuid: str) -> Project | None:
    """Get the project data given a UUID.

    Args:
        project_uuid (str): the uuid of the project to be fetched.

    Returns:
        Project | None: data for the requested project.
    """
    with Database() as db:
        project_result = db.execute_return(
            "SELECT uuid, name, owner_id, view, "
            "data_url, calculate_histogram_metrics, samples_per_page, public "
            "FROM projects WHERE uuid = %s;",
            [project_uuid],
        )
        if len(project_result) == 0:
            raise Exception("Project does not exist.")
        project_result = project_result[0]
        owner_result = db.execute_return(
            "SELECT name from users WHERE id = %s;", [project_result[2]]
        )
        if len(owner_result) > 0:
            return Project(
                uuid=str(project_result[0]),
                name=str(project_result[1]),
                owner_name=str(owner_result[0][0]),
                view=str(project_result[3]),
                data_url=str(project_result[4]),
                editor=False,
                calculate_histogram_metrics=bool(project_result[5]),
                samples_per_page=project_result[6]
                if isinstance(project_result[6], int)
                else 10,
                public=bool(project_result[7]),
            )


<<<<<<< HEAD
def report_from_id(report_id: int) -> Report | None:
    """Get the report data given a ID.

    Args:
        report_id (int): the id of the report to be fetched.

    Returns:
        Report | None: data for the requested report.
    """
    with Database() as db:
        report_result = db.execute_return(
            "SELECT id, name, owner_id, public " "FROM reports WHERE id = %s;",
            [report_id],
        )
        if report_result is None:
            raise Exception("Project does not exist.")
        owner_result = db.execute_return(
            "SELECT name from users WHERE id = %s;", [report_result[2]]
        )
        if owner_result is not None:
            linked_projects = db.execute_return(
                "SELECT project_uuid FROM report_project WHERE report_id = %s;",
                [report_id],
            )

            return (
                Report(
                    id=report_result[0] if isinstance(report_result[0], int) else -1,
                    name=str(report_result[1]),
                    owner_name=str(owner_result[0]),
                    linked_projects=[]
                    if linked_projects is None
                    else list(map(lambda linked: str(linked[0]), linked_projects)),
                    editor=False,
                    public=bool(report_result[3]),
                )
                if report_result is not None
                else None
            )


def report_elements(report_id: int) -> list[ReportElement] | None:
    """Get all elements of a report.

    Args:
        report_id (int): the id of the report to get elements for.

    Returns:
        list[ReportElement] | None: list of elements in the report.
    """
    db = Database()
    element_result = db.connect_execute_return(
        "SELECT id, type, data, chart_id, position FROM report_element "
        "WHERE report_id = %s ORDER BY position;",
        [report_id],
    )
    if element_result is not None:
        return list(
            map(
                lambda element: ReportElement(
                    id=element[0],
                    type=element[1],
                    data=element[2],
                    chart_id=element[3],
                    position=element[4],
                ),
                element_result,
            )
        )

=======
def project_state(project_uuid: str, project: Project) -> ProjectState | None:
    """Get the state variables of a project.

    Args:
        project_uuid (str): the uuid of the project to be fetched.
        project (Project): the project object with project metadata.

    Returns:
        ProjectState | None: state variables of the requested project.
    """
    with Database() as db:
        metric_results = db.execute_return(
            "SELECT id, name, type, columns FROM metrics WHERE project_uuid = %s;",
            [project_uuid],
        )
        metrics = list(
            map(
                lambda metric: Metric(
                    id=metric[0],
                    name=metric[1],
                    type=metric[2],
                    columns=metric[3],
                ),
                metric_results,
            )
        )

        slice_results = db.execute_return(
            "SELECT id, name, folder_id, filter FROM slices WHERE project_uuid = %s;",
            [
                project_uuid,
            ],
        )
        slices = list(
            map(
                lambda slice: Slice(
                    id=slice[0],
                    slice_name=slice[1],
                    folder_id=slice[2],
                    filter_predicates=FilterPredicateGroup(
                        predicates=json.loads(slice[3])["predicates"],
                        join=Join.OMITTED,
                    ),
                ),
                slice_results,
            )
        )

        folder_results = db.execute_return(
            "SELECT id, name, project_uuid FROM folders WHERE project_uuid = %s;",
            [
                project_uuid,
            ],
        )
        folders = list(
            map(
                lambda folder: Folder(id=folder[0], name=folder[1]),
                folder_results,
            )
        )

        tags_result = db.execute_return(
            "SELECT id, name, folder_id FROM tags WHERE project_uuid = %s",
            [
                project_uuid,
            ],
        )
        tags: list[Tag] = []
        for tag_result in tags_result:
            data_results = db.execute_return(
                sql.SQL("SELECT data_id FROM {} WHERE tag_id = %s").format(
                    sql.Identifier(f"{project_uuid}_tags_datapoints")
                ),
                [
                    tag_result[0],
                ],
            )
            tags.append(
                Tag(
                    id=tag_result[0],
                    tag_name=tag_result[1],
                    folder_id=tag_result[2],
                    data_ids=[]
                    if len(data_results) == 0
                    else [d[0] for d in data_results],
                )
            )

        column_results = db.execute_return(
            sql.SQL("SELECT column_id, name, type, model, data_type FROM {};").format(
                sql.Identifier(f"{project_uuid}_column_map")
            ),
        )

        columns = list(
            map(
                lambda column: ZenoColumn(
                    id=column[0],
                    name=column[1],
                    column_type=column[2],
                    model=column[3],
                    data_type=column[4],
                ),
                column_results,
            )
        )

        model_results = db.execute_return(
            sql.SQL("SELECT DISTINCT model FROM {} WHERE model IS NOT NULL;").format(
                sql.Identifier(f"{project_uuid}_column_map")
            ),
        )
        models = [m[0] for m in model_results]

        return ProjectState(
            project=project,
            metrics=metrics,
            folders=folders,
            columns=columns,
            slices=slices,
            tags=tags,
            models=models,
        )

>>>>>>> 230b0169

def project_stats(project: str) -> ProjectStats | None:
    """Get statistics for a specified project.

    Args:
        project (str): uuid of the project to get statistics for.

    Returns:
        ProjectStats | None: statistics of the specified project.
    """
    with Database() as db:
        num_instances = db.execute_return(
            sql.SQL("SELECT COUNT(*) FROM {};").format(sql.Identifier(project))
        )
        num_charts = db.execute_return(
            "SELECT COUNT(*) FROM charts " "WHERE project_uuid = %s;", [project]
        )
        num_models = db.execute_return(
            sql.SQL("SELECT COUNT(DISTINCT model) " "FROM {};").format(
                sql.Identifier(f"{project}_column_map")
            )
        )
        return (
            ProjectStats(
                num_instances=num_instances[0][0]
                if isinstance(num_instances[0][0], int)
                else 0,
                num_charts=num_charts[0][0] if isinstance(num_charts[0][0], int) else 0,
                num_models=num_models[0][0] if isinstance(num_models[0][0], int) else 0,
            )
            if len(num_charts) > 0 and len(num_instances) > 0 and len(num_models) > 0
            else None
        )


def metrics(project_uuid: str) -> list[Metric]:
    """Get all metrics for a specified project.

    Args:
        project_uuid (str): the project the user is currently working with.

    Returns:
        list[Metric]: list of metrics used with the project.
    """
    db = Database()
    metric_results = db.connect_execute_return(
        "SELECT id, name, type, columns FROM metrics WHERE project_uuid = %s;",
        [project_uuid],
    )
    return list(
        map(
            lambda metric: Metric(
                id=metric[0],
                name=metric[1],
                type=metric[2],
                columns=metric[3],
            ),
            metric_results,
        )
    )


def metrics_by_id(metric_ids: list[int], project_uuid: str) -> dict[int, Metric | None]:
    """Get a list of metrics by their ids.

    Args:
        metric_ids (list[int]): list of metric ids to be fetched.
        project_uuid (str): the project the user is currently working with.

    Returns:
        list[Metric]: list of metrics as requested by the user.
    """
    db = Database()
    metric_results = db.connect_execute_return(
        "SELECT id, name, type, columns FROM metrics"
        " WHERE project_uuid = %s AND id = ANY(%s);",
        [project_uuid, [metric_ids]],
    )
    if metric_results is None:
        return {}

    ret = {}
    for m in metric_results:
        ret[m[0]] = Metric(
            id=m[0],
            name=m[1],
            type=m[2],
            columns=m[3],
        )
    return ret


def folders(project: str) -> list[Folder]:
    """Get a list of all folders in a project.

    Args:
        project (str): the project the user is currently working with.

    Returns:
        list[Folder]: list of folders created in the project.
    """
    db = Database()
    folder_results = db.connect_execute_return(
        "SELECT id, name, project_uuid FROM folders WHERE project_uuid = %s;",
        [
            project,
        ],
    )
    return list(
        map(
            lambda folder: Folder(id=folder[0], name=folder[1]),
            folder_results,
        )
    )


def folder(id: int) -> Folder | None:
    """Get a single folder by its ID.

    Args:
        id (int): id of the folder to be fetched.

    Returns:
        Folder | None: Folder as requested by the user.
    """
    db = Database()
    folder_result = db.connect_execute_return(
        "SELECT id, name, project_uuid FROM folders WHERE id = %s;",
        [
            id,
        ],
    )
    return (
        Folder(
            id=folder_result[0][0] if isinstance(folder_result[0][0], int) else 0,
            name=str(folder_result[0][1]),
        )
        if len(folder_result) > 0
        else None
    )


def slices(project: str, ids: list[int] | None = None) -> list[Slice]:
    """Get a list of all slices of a project with certain IDs.

    Args:
        project (str): the project the user is currently working with.
        ids (list[int] | None, optional): Limited list of slice IDs to fetch from,
        using all slices of the project if None. Defaults to None.

    Returns:
        list[Slice]: list of requested slices.
    """
    if ids is not None and len(ids) == 0:
        return []
    db = Database()
    if ids is None:
        slice_results = db.connect_execute_return(
            "SELECT id, name, folder_id, filter FROM slices WHERE project_uuid = %s;",
            [
                project,
            ],
        )
    else:
        slice_results = db.connect_execute_return(
            "SELECT id, name, folder_id, filter FROM slices "
            "WHERE project_uuid = %s AND id = ANY(%s);",
            [
                project,
                ids,
            ],
        )
    return list(
        map(
            lambda slice: Slice(
                id=slice[0],
                slice_name=slice[1],
                folder_id=slice[2],
                filter_predicates=FilterPredicateGroup(
                    predicates=json.loads(slice[3])["predicates"],
                    join=Join.OMITTED,
                ),
            ),
            slice_results,
        )
    )


def chart(project_uuid: str, chart_id: int):
    """Get a project chart by its ID.

    Args:
        project_uuid (str): the project the user is currently working with.
        chart_id (int): the ID of the chart to be fetched.


    Returns:
        Chart | None: the requested chart.
    """
    db = Database()
    chart_result = db.connect_execute_return(
        "SELECT id, name, type, parameters FROM "
        "charts WHERE id = %s AND project_uuid = %s;",
        [
            chart_id,
            project_uuid,
        ],
    )
    if len(chart_result) == 0:
        return None
    return Chart(
        id=chart_result[0][0],
        name=chart_result[0][1],
        type=chart_result[0][2],
        parameters=json.loads(chart_result[0][3]),
    )


def charts(project: str) -> list[Chart]:
    """Get a list of all charts created in the project.

    Args:
        project (str): the project the user is currently working with.

    Returns:
        list[Chart]: list of all the charts in the project.
    """
    db = Database()
    chart_results = db.connect_execute_return(
        "SELECT id, name, type, parameters FROM charts WHERE project_uuid = %s;",
        [
            project,
        ],
    )
    return list(
        map(
            lambda chart: Chart(
                id=chart[0],
                name=chart[1],
                type=chart[2],
                parameters=json.loads(chart[3]),
            ),
            chart_results,
        )
    )


def columns(project: str) -> list[ZenoColumn]:
    """Get a list of all columns in the project's data table.

    Args:
        project (str): the project the user is currently working with.

    Returns:
        list[ZenoColumn]: list of all the project's data columns.
    """
    db = Database()
    column_results = db.connect_execute_return(
        sql.SQL("SELECT column_id, name, type, model, data_type FROM {};").format(
            sql.Identifier(f"{project}_column_map")
        ),
    )

    return list(
        map(
            lambda column: ZenoColumn(
                id=column[0],
                name=column[1],
                column_type=column[2],
                model=column[3],
                data_type=column[4],
            ),
            column_results,
        )
    )


def table_data_paginated(
    project: str,
    filter_sql: sql.Composed | None,
    offset: int,
    limit: int,
    sort_by: tuple[ZenoColumn | None, bool],
) -> SQLTable:
    """Get a slice of the data saved in the project table.

    Args:
        project (str): the project the user is currently working with.
        filter_sql (sql.Composed | None): filter to apply before fetching a slice of
        the data.
        offset (int): where in the remaining data to start extracting the slice.
        limit (int): maximum slice length to be extracted.
        sort_by (tuple[ZenoColumn | None, bool]): column to sort by and whether to
            sort in descending order. If the column is None, the data is sorted by
            data_id.

    Raises:
        Exception: something failed while reading the data from the database.

    Returns:
        SQLTable: the resulting slice of the data as requested by the user.
    """
    with Database() as db:
        filter_results = None
        columns = []
        if filter_sql is None:
            if db.cur is not None:
                db.cur.execute(
                    sql.SQL(
                        "SELECT * FROM {} ORDER BY {} {} LIMIT %s OFFSET %s;"
                    ).format(
                        sql.Identifier(f"{project}"),
                        sql.Identifier(sort_by[0].id if sort_by[0] else "data_id"),
                        sql.SQL("DESC" if sort_by[1] else "ASC"),
                    ),
                    [
                        limit,
                        offset,
                    ],
                )
                if db.cur.description is not None:
                    columns = [desc[0] for desc in db.cur.description]
                filter_results = db.cur.fetchall()
        else:
            if db.cur is not None:
                db.cur.execute(
                    sql.SQL("SELECT * FROM {} WHERE ").format(sql.Identifier(project))
                    + filter_sql
                    + sql.SQL(" ORDER BY {} {} LIMIT {} OFFSET {};").format(
                        sql.Identifier(sort_by[0].id if sort_by[0] else "data_id"),
                        sql.SQL("DESC" if sort_by[1] else "ASC"),
                        sql.Literal(limit),
                        sql.Literal(offset),
                    )
                )
                if db.cur.description is not None:
                    columns = [desc[0] for desc in db.cur.description]
                filter_results = db.cur.fetchall()
        return (
            SQLTable(table=filter_results, columns=columns)
            if filter_results is not None
            else SQLTable(table=[], columns=[])
        )


def table_data(project: str, filter_sql: sql.Composed | None) -> SQLTable:
    """Get the filtered data table for the current project.

    Args:
        project (str): the project the user is currently working with.
        filter_sql (sql.Composed | None): filters to apply to the fetched data.

    Raises:
        Exception: something failed while reading the data from the database.

    Returns:
        SQLTable: the filtered data table for the project.
    """
    with Database() as db:
        filter_results = None
        columns = []
        if filter_sql is None:
            if db.cur is not None:
                db.cur.execute(
                    sql.SQL("SELECT * FROM {};").format(sql.Identifier(f"{project}")),
                )
                if db.cur.description is not None:
                    columns = [desc[0] for desc in db.cur.description]
                filter_results = db.cur.fetchall()
        else:
            if db.cur is not None:
                db.cur.execute(
                    sql.SQL("SELECT * FROM {} WHERE ").format(sql.Identifier(project))
                    + filter_sql
                )
                if db.cur.description is not None:
                    columns = [desc[0] for desc in db.cur.description]
                filter_results = db.cur.fetchall()
        return (
            SQLTable(table=filter_results, columns=columns)
            if filter_results is not None
            else SQLTable(table=[], columns=[])
        )


def column_id_from_name_and_model(project: str, column_name: str, model: str) -> str:
    """Get a column's id given its name and model.

    Args:
        project (str): the project the user is currently working with.
        column_name (str): the name of the column to be fetched.
        model (str): the model of the column to be fetched.

    Returns:
        str: _description_
    """
    db = Database()
    column_result = db.connect_execute_return(
        sql.SQL(
            "SELECT column_id FROM {} "
            "WHERE name = %s AND (model = %s OR model IS NULL);"
        ).format(sql.Identifier(f"{project}_column_map")),
        [column_name, model],
    )
    return str(column_result[0][0]) if len(column_result) > 0 else ""


def column(
    project: str, column: ZenoColumn, filter_sql: sql.Composed | None = None
) -> list[str | int | float | bool]:
    """Get the data for one column of the project's data table.

    Args:
        project (str): the project the user is currently working with.
        column (ZenoColumn): the column for which to fetch the data.
        filter_sql (sql.Composed | None, optional): Any filters to apply before
        fetching the column data. Defaults to None.

    Returns:
        list[str | int | float | bool]: the data that is stored in the requested
        column.
    """
    db = Database()
    if filter_sql is None:
        column_result = db.connect_execute_return(
            sql.SQL("SELECT {} FROM {}").format(
                sql.Identifier(column.id), sql.Identifier(project)
            ),
        )
    else:
        column_result = db.connect_execute_return(
            sql.SQL("SELECT {} FROM {} WHERE ").format(
                sql.Identifier(column.id), sql.Identifier(project)
            )
            + filter_sql,
        )
    return list(map(lambda column: column[0], column_result))


def tags(project: str) -> list[Tag]:
    """Get a list of all tags created for a project.

    Args:
        project (str): the project the user is currently working with.

    Raises:
        Exception: something went wrong while extracting the tags from the database.

    Returns:
        list[Tag]: the list of tags associated with a project.
    """
    with Database() as db:
        tags_result = db.execute_return(
            "SELECT id, name, folder_id FROM tags WHERE project_uuid = %s",
            [
                project,
            ],
        )
        if tags_result is None:
            return []
        tags: list[Tag] = []
        for tag_result in tags_result:
            data_results = db.execute_return(
                sql.SQL("SELECT data_id FROM {} WHERE tag_id = %s").format(
                    sql.Identifier(f"{project}_tags_datapoints")
                ),
                [
                    tag_result[0],
                ],
            )
            tags.append(
                Tag(
                    id=tag_result[0],
                    tag_name=tag_result[1],
                    folder_id=tag_result[2],
                    data_ids=[]
                    if len(data_results) == 0
                    else [d[0] for d in data_results],
                )
            )
        return tags


def user(name: str) -> User | None:
    """Get the user with a specific name.

    Args:
        name (str): the name of the user for which to fetch the user.

    Returns:
        User | None: the requested user.
    """
    db = Database()
    user = db.connect_execute_return(
        "SELECT id, name FROM users WHERE name = %s", [name]
    )
    if len(user) == 0:
        return None
    user = user[0]
    return User(
        id=user[0] if isinstance(user[0], int) else -1,
        name=str(user[1]),
        admin=None,
    )


def users() -> list[User]:
    """Get a list of all registered users.

    Returns:
        list[User]: all registered users.
    """
    db = Database()
    users = db.connect_execute_return("SELECT id, name FROM users;")
    return list(
        map(
            lambda user: User(id=user[0], name=user[1], admin=None),
            users,
        )
    )


def organization_names() -> list[Organization]:
    """Get a list of all organizations.

    Returns:
        list[Organization]: all organizations in the database.
    """
    db = Database()
    organizations = db.connect_execute_return("SELECT id, name FROM organizations;")
    return list(
        map(
            lambda organization: Organization(
                id=organization[0], name=organization[1], admin=False, members=[]
            ),
            organizations,
        )
    )


def organizations(user: User) -> list[Organization]:
    """Get the organizations that a user is a member of.

    Args:
        user (User): the user for which to fetch available organizations.

    Returns:
        list[Organization]: all organizations the user is a member of.
    """
    organizations: list[Organization] = []
    with Database() as db:
        organizations_result = db.execute_return(
            "SELECT o.id, o.name, uo.admin FROM organizations AS o "
            "JOIN user_organization AS uo ON o.id = uo.organization_id "
            "WHERE uo.user_id = %s;",
            [user.id],
        )
        if len(organizations_result) == 0:
            return organizations
        for org in organizations_result:
            members = db.execute_return(
                "SELECT u.id, u.name, uo.admin FROM users as u "
                "JOIN user_organization as uo ON u.id = uo.user_id "
                "WHERE uo.organization_id = %s;",
                [org[0]],
            )
            organizations.append(
                Organization(
                    id=org[0],
                    name=org[1],
                    admin=org[2],
                    members=list(
                        map(
                            lambda member: User(
                                id=member[0],
                                name=member[1],
                                admin=member[2],
                            ),
                            members,
                        )
                    ),
                )
            )
        return organizations


def project_users(project: str) -> list[User]:
    """Get all the users that have access to a project.

    Args:
        project (str): the project for which to get user access.

    Returns:
        list[User]: the list of users who can access the project.
    """
    db = Database()
    project_users = db.connect_execute_return(
        "SELECT u.id, u.name, up.editor FROM users as u "
        "JOIN user_project AS up ON u.id = up.user_id WHERE up.project_uuid = %s",
        [project],
    )
    return list(
        map(
            lambda user: User(id=user[0], name=user[1], admin=user[2]),
            project_users,
        )
    )


def project_orgs(project: str) -> list[Organization]:
    """Get all the organizations that have access to a project.

    Args:
        project (str): the project for which to get organization access.

    Returns:
        list[User]: the list of organizations who can access the project.
    """
    db = Database()
    project_organizations = db.connect_execute_return(
        "SELECT o.id, o.name, op.editor FROM organizations as o "
        "JOIN organization_project AS op ON o.id = op.organization_id "
        "WHERE op.project_uuid = %s",
        [project],
    )
    return list(
        map(
            lambda org: Organization(id=org[0], name=org[1], members=[], admin=org[2]),
            project_organizations,
        )
    )


def filtered_short_string_column_values(
    project: str, req: StringFilterRequest
) -> list[str]:
    """Select distinct string values of a column and return their short representation.

    Args:
        project (str): the project for which to filter the column
        req (StringFilterRequest): the specification of the filter operation.


    Returns:
        list[str]: the filtered string column data.
    """
    db = Database()

    if req.operation == Operation.LIKE or req.operation == Operation.ILIKE:
        req.filter_string = "%" + req.filter_string + "%"

    returned_strings = db.connect_execute_return(
        sql.SQL("SELECT {} from {} WHERE {} {} %s;").format(
            sql.Identifier(req.column.id),
            sql.Identifier(project),
            sql.Identifier(req.column.id),
            sql.SQL(req.operation.literal()),
        ),
        [
            req.filter_string,
        ],
    )

    short_ret: list[str] = []
    if len(returned_strings) == 0:
        return short_ret
    for result in returned_strings[0:5]:
        idx = result[0].find(req.filter_string)
        loc_str = result[0][0 if idx < 20 else idx - 20 : idx + 20]
        if len(result[0]) > 40 + len(req.filter_string):
            if idx - 20 > 0:
                loc_str = "..." + loc_str
            if idx + 20 < len(result[0]):
                loc_str = loc_str + "..."
        short_ret.append(loc_str)

    return short_ret<|MERGE_RESOLUTION|>--- conflicted
+++ resolved
@@ -9,12 +9,8 @@
 from zeno_backend.classes.folder import Folder
 from zeno_backend.classes.metadata import StringFilterRequest
 from zeno_backend.classes.metric import Metric
-<<<<<<< HEAD
-from zeno_backend.classes.project import Project, ProjectStats
+from zeno_backend.classes.project import Project, ProjectState, ProjectStats
 from zeno_backend.classes.report import Report, ReportElement
-=======
-from zeno_backend.classes.project import Project, ProjectState, ProjectStats
->>>>>>> 230b0169
 from zeno_backend.classes.slice import Slice
 from zeno_backend.classes.slice_finder import SQLTable
 from zeno_backend.classes.tag import Tag
@@ -607,7 +603,6 @@
             )
 
 
-<<<<<<< HEAD
 def report_from_id(report_id: int) -> Report | None:
     """Get the report data given a ID.
 
@@ -678,7 +673,6 @@
             )
         )
 
-=======
 def project_state(project_uuid: str, project: Project) -> ProjectState | None:
     """Get the state variables of a project.
 
@@ -803,7 +797,6 @@
             models=models,
         )
 
->>>>>>> 230b0169
 
 def project_stats(project: str) -> ProjectStats | None:
     """Get statistics for a specified project.
