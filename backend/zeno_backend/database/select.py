--- conflicted
+++ resolved
@@ -1339,11 +1339,7 @@
     Args:
         project (str): the project the user is currently working with.
         column_name (str): the name of the column to be fetched.
-<<<<<<< HEAD
-        model (str, optional): the model of the column to be fetched. Defaults to "".
-=======
         model (str | None): the model of the column to be fetched.
->>>>>>> b4ce6a27
 
     Returns:
         str: column id retreived by name and model.
@@ -1352,11 +1348,7 @@
     if model is None:
         column_result = db.connect_execute_return(
             sql.SQL(
-<<<<<<< HEAD
                 "SELECT column_id FROM {} " "WHERE name = %s AND model IS NULL;"
-=======
-                "SELECT column_id FROM {} WHERE name = %s AND model IS NULL;"
->>>>>>> b4ce6a27
             ).format(sql.Identifier(f"{project}_column_map")),
             [column_name],
         )
