"""The FastAPI server for the Zeno backend. Provides endpoints to load data."""
import asyncio
import os
import shutil
from pathlib import Path

import pandas as pd
import uvicorn
<<<<<<< HEAD
from amplitude import Amplitude
=======
from amplitude import BaseEvent
>>>>>>> 7f305ae5
from dotenv import load_dotenv
from fastapi import Depends, FastAPI, HTTPException, Request, Response, status
from fastapi.middleware.cors import CORSMiddleware
from fastapi_cloudauth.cognito import Cognito

import zeno_backend.database.delete as delete
import zeno_backend.database.insert as insert
import zeno_backend.database.select as select
import zeno_backend.database.update as update
import zeno_backend.util as util
from zeno_backend.classes.amplitude import AmplitudeHandler
from zeno_backend.classes.base import (
    GroupMetric,
    ZenoColumn,
)
from zeno_backend.classes.chart import Chart, ChartResponse
from zeno_backend.classes.folder import Folder
from zeno_backend.classes.metadata import HistogramBucket, StringFilterRequest
from zeno_backend.classes.metric import Metric, MetricRequest
from zeno_backend.classes.project import Project, ProjectState, ProjectStats
from zeno_backend.classes.report import Report, ReportElement, ReportResponse
from zeno_backend.classes.slice import Slice
from zeno_backend.classes.slice_finder import SliceFinderRequest, SliceFinderReturn
from zeno_backend.classes.table import TableRequest
from zeno_backend.classes.tag import Tag, TagMetricKey
from zeno_backend.classes.user import Organization, User
from zeno_backend.processing.chart import chart_data
from zeno_backend.processing.filtering import table_filter
from zeno_backend.processing.histogram_processing import (
    HistogramRequest,
    histogram_bucket,
    histogram_metric_and_count,
)
from zeno_backend.processing.metrics.map import metric_map
from zeno_backend.processing.slice_finder import slice_finder
from zeno_backend.processing.util import generate_diff_cols

from .routers import sdk


def get_server() -> FastAPI:
    """Provide the FastAPI server and specifies its inputs.

    Raises:
    ------
        HTTPException: Something goes wrong server-side.

    Returns:
    -------
        FastAPI: FastAPI endpoint
    """
    app = FastAPI(title="Frontend API", separate_input_output_schemas=False)

    # load env vars for cognito if available
    env_path = Path("../frontend/.env")
    if env_path.exists():
        load_dotenv(env_path)

    # function to get the user from cognito
    auth = Cognito(
        region=os.environ["ZENO_USER_POOL_AUTH_REGION"],
        userPoolId=os.environ["ZENO_USER_POOL_ID"],
        client_id=os.environ["ZENO_USER_POOL_CLIENT_ID"],
    )

    # if we have a CORS_ORIGIN variable in the environment, add middleware
    if "CORS_ORIGIN" in os.environ:
        app.add_middleware(
            CORSMiddleware,
            allow_origins=[os.environ["CORS_ORIGIN"]],
            allow_credentials=True,
            allow_methods=["*"],
            allow_headers=["*"],
        )

    api_app = FastAPI(
        title="Backend API",
        generate_unique_id_function=lambda route: route.name,
        separate_input_output_schemas=False,
    )
    api_app.include_router(sdk.router)
    app.mount("/api", api_app)

    # ping server route to check if live
    @app.get("/ping")
    def ping():
        return Response(status_code=status.HTTP_200_OK)

    ###################################################################### Fetch
    @api_app.get(
        "/users", response_model=list[User], tags=["zeno"], dependencies=[Depends(auth)]
    )
    def get_users():
        return select.users()

    @api_app.get(
        "/organization-names",
        response_model=list[Organization],
        tags=["zeno"],
        dependencies=[Depends(auth)],
    )
    def get_organization_names():
        return select.organization_names()

    @api_app.get(
        "/data/{project}",
        response_model=bytes,
        tags=["zeno"],
    )
    def get_data(project: str, data_id: str, request: Request):
        if not util.access_valid(project, request):
            return Response(status_code=401)
        file_path = Path("data", project, data_id)
        if not Path.is_file(file_path):
            return Response(status_code=404)
        blob = open(file_path, "rb").read()
        return Response(blob)

    @api_app.get(
        "/project-stats/{project}",
        response_model=ProjectStats,
        tags=["zeno"],
    )
    def get_project_stats(project: str, request: Request):
        if not util.access_valid(project, request):
            return Response(status_code=401)
        return select.project_stats(project)

    @api_app.get(
        "/models/{project}",
        response_model=list[str],
        tags=["zeno"],
    )
    def get_models(project: str, request: Request):
        if not util.access_valid(project, request):
            return Response(status_code=401)
        return select.models(project)

    @api_app.get(
        "/metrics/{project}",
        response_model=list[Metric],
        tags=["zeno"],
    )
    def get_metrics(project: str, request: Request):
        if not util.access_valid(project, request):
            return Response(status_code=401)
        return select.metrics(project)

    @api_app.get(
        "/folders/{project}",
        response_model=list[Folder],
        tags=["zeno"],
    )
    def get_folders(project: str, request: Request):
        if not util.access_valid(project, request):
            return Response(status_code=401)
        return select.folders(project)

    @api_app.get(
        "/slices/{project}",
        response_model=list[Slice],
        tags=["zeno"],
    )
    def get_slices(project: str, request: Request):
        if not util.access_valid(project, request):
            return Response(status_code=401)
        return select.slices(project)

    @api_app.get(
        "/charts/{owner}/{project}",
        response_model=list[Chart],
        tags=["zeno"],
    )
    def get_charts(owner_name: str, project_name: str, request: Request):
        project_uuid = select.project_uuid(owner_name, project_name)
        if project_uuid is None:
            raise HTTPException(
                status_code=status.HTTP_404_NOT_FOUND, detail="Project not found"
            )
        if not util.access_valid(project_uuid, request):
            return Response(status_code=401)
        return select.charts(project_uuid)

    @api_app.get(
        "/columns/{project}",
        response_model=list[ZenoColumn],
        tags=["zeno"],
    )
    def get_columns(project: str, request: Request):
        if not util.access_valid(project, request):
            return Response(status_code=401)
        return select.columns(project)

    @api_app.get(
        "/tags/{project}",
        response_model=list[Tag],
        tags=["zeno"],
    )
    def get_tags(project: str, request: Request):
        if not util.access_valid(project, request):
            return Response(status_code=401)
        return select.tags(project)

    @api_app.post(
        "/tag-metric/{project}",
        response_model=GroupMetric,
        tags=["zeno"],
    )
    def get_metric_for_tag(metric_key: TagMetricKey, project: str, request: Request):
        if not util.access_valid(project, request):
            return Response(status_code=401)
        filter_sql = table_filter(
            project, metric_key.model, None, metric_key.tag.data_ids
        )

        if metric_key.metric is None:
            return metric_map(None, project, metric_key.model, filter_sql)

        metric = select.metrics_by_id([metric_key.metric], project)
        return metric_map(
            metric.get(metric_key.metric), project, metric_key.model, filter_sql
        )

    @api_app.post(
        "/slice-finder/{project}",
        tags=["zeno"],
        response_model=SliceFinderReturn,
        dependencies=[Depends(auth)],
    )
    def run_slice_finder(req: SliceFinderRequest, project: str):
        return slice_finder(project, req)

    @api_app.post(
        "/filtered-table/{project_uuid}",
        response_model=str,
        tags=["zeno"],
    )
    def get_filtered_table(req: TableRequest, project_uuid: str, request: Request):
        if not util.access_valid(project_uuid, request):
            return Response(status_code=401)
        filter_sql = table_filter(
            project_uuid, req.model, req.filter_predicates, req.data_ids
        )
        sql_table = select.table_data_paginated(
            project_uuid, filter_sql, req.offset, req.limit, req.sort
        )
        filt_df = pd.DataFrame(sql_table.table, columns=sql_table.columns)

        # Prepend the DATA_URL to the data column if it exists
        project = select.project_from_uuid(project_uuid)
        if project and project.data_url:
            filt_df["data"] = project.data_url + filt_df["data"]

        if req.diff_column_1 and req.diff_column_2:
            filt_df = generate_diff_cols(
                filt_df, req.diff_column_1, req.diff_column_2, project_uuid
            )
        return filt_df.to_json(orient="records")

    @api_app.get(
        "/chart/{owner}/{project}/{chart_id}",
        response_model=ChartResponse,
        tags=["zeno"],
    )
    def get_chart(owner_name: str, project_name: str, chart_id: int, request: Request):
        project_uuid = select.project_uuid(owner_name, project_name)
        if project_uuid is None:
            raise HTTPException(
                status_code=status.HTTP_404_NOT_FOUND, detail="Project not found"
            )
        project = select.project_from_uuid(project_uuid)
        if project is None:
            raise HTTPException(
                status_code=status.HTTP_404_NOT_FOUND, detail="Project not found"
            )
        if not util.access_valid(project_uuid, request):
            return Response(status_code=401)
        chart = select.chart(project_uuid, chart_id)
        if chart is None:
            raise HTTPException(
                status_code=status.HTTP_404_NOT_FOUND, detail="Chart not found"
            )
        return ChartResponse(chart=chart, chart_data=chart_data(chart, project_uuid))

    @api_app.get(
        "/chart-data/{project_uuid}/{chart_id}",
        response_model=str,
        tags=["zeno"],
    )
    def get_chart_data(project_uuid: str, chart_id: int, request: Request):
        chart = select.chart(project_uuid, chart_id)
        if chart is None:
            raise HTTPException(
                status_code=status.HTTP_404_NOT_FOUND, detail="Chart not found"
            )
        return chart_data(chart, project_uuid)

    @api_app.post("/organizations", tags=["zeno"], response_model=list[Organization])
    def get_organizations(current_user=Depends(auth.claim())):
        user = select.user(current_user["username"])
        if user is None:
            return Response(status_code=status.HTTP_500_INTERNAL_SERVER_ERROR)
        return select.organizations(user)

    @api_app.get("/project-public/{project_uuid}", response_model=bool, tags=["zeno"])
    def is_project_public(project_uuid: str):
        return select.project_public(project_uuid)

    @api_app.get(
        "/project-state/{owner}/{project}", response_model=ProjectState, tags=["zeno"]
    )
    def get_project_state(
        owner_name: str,
        project_name: str,
        request: Request,
    ):
        project_uuid = select.project_uuid(owner_name, project_name)
        if project_uuid is None:
            raise HTTPException(
                status_code=status.HTTP_404_NOT_FOUND, detail="Project not found"
            )
        project = select.project_from_uuid(project_uuid)
        if project is None:
            raise HTTPException(
                status_code=status.HTTP_404_NOT_FOUND, detail="Project not found"
            )
        if not project.public and not util.access_valid(project_uuid, request):
            raise HTTPException(
                status_code=status.HTTP_401_UNAUTHORIZED,
                detail="Project is private",
            )
        user = util.get_user_from_token(request)
        if user is not None:
            if user.name == project.owner_name:
                project.editor = True
        return select.project_state(project_uuid, project)

<<<<<<< HEAD
=======
    @api_app.post("/project/{owner}/{project}", response_model=Project, tags=["zeno"])
    def get_project(owner_name: str, project_name: str, request: Request):
        uuid = select.project_uuid(owner_name, project_name)
        if uuid is None:
            return Response(status_code=status.HTTP_500_INTERNAL_SERVER_ERROR)
        if not util.access_valid(uuid, request):
            return Response(status_code=401)
        AmplitudeHandler().track(
            BaseEvent(
                event_type="Project Viewed",
                user_id="ProjectViewedUser",
                event_properties={"project_uuid": uuid},
            )
        )
        return select.project(
            owner_name, project_name, util.get_user_from_token(request)
        )

>>>>>>> 7f305ae5
    @api_app.get(
        "/report/{owner}/{report}", response_model=ReportResponse, tags=["zeno"]
    )
    def get_report(owner_name: str, report_name: str, request: Request):
        rep = select.report(owner_name, report_name, util.get_user_from_token(request))
        return rep

    @api_app.post(
        "/report-elements/{report_id}",
        response_model=list[ReportElement],
        tags=["zeno"],
    )
    def get_report_elements(report_id):
        return select.report_elements(report_id)

    @api_app.get(
        "/project-uuid/{owner_name}/{project_name}",
        response_model=str,
        tags=["zeno"],
    )
    def get_project_uuid(owner_name: str, project_name: str, request: Request):
        uuid = select.project_uuid(owner_name, project_name)
        if uuid is None:
            raise HTTPException(
                status_code=status.HTTP_400_BAD_REQUEST,
                detail=(
                    "ERROR: Project "
                    + owner_name
                    + "/"
                    + project_name
                    + " does not exist."
                ),
            )
        if not util.access_valid(uuid, request):
            return Response(status_code=401)
        return uuid

    @api_app.get(
        "/projects",
        response_model=list[Project],
        tags=["zeno"],
    )
    def get_projects(current_user=Depends(auth.claim())):
        user = select.user(current_user["username"])
        if user is None:
            return Response(status_code=status.HTTP_500_INTERNAL_SERVER_ERROR)
        return select.projects(user)

    @api_app.get(
        "/public-projects",
        response_model=list[Project],
        tags=["zeno"],
    )
    def get_public_projects():
<<<<<<< HEAD
=======
        AmplitudeHandler().track(
            BaseEvent(
                event_type="Home Viewed",
                user_id="HomeViewedUser",
            )
        )
>>>>>>> 7f305ae5
        return select.public_projects()

    @api_app.get(
        "/reports",
        response_model=list[Report],
        tags=["zeno"],
    )
    def get_reports(current_user=Depends(auth.claim())):
        user = select.user(current_user["username"])
        if user is None:
            return Response(status_code=status.HTTP_500_INTERNAL_SERVER_ERROR)
        return select.reports(user)

    @api_app.get(
        "/public-reports",
        response_model=list[Report],
        tags=["zeno"],
    )
    def get_public_reports():
        return select.public_reports()

    @api_app.post(
        "/charts-for-projects/",
        response_model=list[Chart],
        tags=["zeno"],
    )
    def get_charts_for_projects(req: list[str]):
        return select.charts_for_projects(req)

    @api_app.post(
        "/slice-metrics/{project}",
        response_model=list[GroupMetric],
        tags=["zeno"],
    )
    def get_metrics_for_slices(req: MetricRequest, project: str, request: Request):
        if not util.access_valid(project, request):
            return Response(status_code=401)
        return_metrics: list[GroupMetric] = []
        metrics = select.metrics_by_id([m.metric for m in req.metric_keys], project)
        for metric_key in req.metric_keys:
            filter_sql = table_filter(
                project,
                metric_key.model,
                metric_key.slice.filter_predicates,
                req.data_ids,
            )
            return_metrics.append(
                metric_map(
                    metrics.get(metric_key.metric),
                    project,
                    metric_key.model,
                    filter_sql,
                )
            )
        return return_metrics

    @api_app.post(
        "/histograms/{project}",
        response_model=list[list[HistogramBucket]],
        tags=["zeno"],
    )
    async def get_histogram_buckets(
        req: list[ZenoColumn], project: str, request: Request
    ):
        if not util.access_valid(project, request):
            return Response(status_code=401)

        return await asyncio.gather(*[histogram_bucket(project, col) for col in req])

    @api_app.post(
        "/histogram-counts/{project_uuid}",
        response_model=list[list[HistogramBucket]],
        tags=["zeno"],
    )
    async def calculate_histograms(
        req: HistogramRequest, project_uuid: str, request: Request
    ):
        if not util.access_valid(project_uuid, request):
            return Response(status_code=401)

        project_obj = select.project_from_uuid(project_uuid)
        if project_obj is None:
            return []

        filter_sql = table_filter(
            project_uuid, req.model, req.filter_predicates, req.data_ids
        )

        return await asyncio.gather(
            *[
                histogram_metric_and_count(
                    req,
                    r,
                    project_uuid,
                    filter_sql,
                    project_obj.calculate_histogram_metrics,
                )
                for r in req.column_requests
            ]
        )

    @api_app.get(
        "/project-users/{project}",
        response_model=list[User],
        tags=["zeno"],
        dependencies=[Depends(auth)],
    )
    def get_project_users(project: str):
        return select.project_users(project)

    @api_app.post(
        "/api-key/", response_model=str, tags=["zeno"], dependencies=[Depends(auth)]
    )
    def create_api_key(current_user=Depends(auth.claim())):
        user = select.user(current_user["username"])
        if user is None:
            return Response(status_code=status.HTTP_500_INTERNAL_SERVER_ERROR)
        return insert.api_key(user)

    @api_app.get(
        "/project-organizations/{project}",
        response_model=list[Organization],
        tags=["zeno"],
        dependencies=[Depends(auth)],
    )
    def get_project_orgs(project: str):
        return select.project_orgs(project)

    @api_app.post(
        "/string-filter/{project}",
        response_model=list[str],
        tags=["zeno"],
    )
    def filter_string_metadata(
        project: str, req: StringFilterRequest, request: Request
    ):
        if not util.access_valid(project, request):
            return Response(status_code=401)
        return select.filtered_short_string_column_values(project, req)

    ####################################################################### Insert
    @api_app.post(
        "/login", response_model=User, tags=["zeno"], dependencies=[Depends(auth)]
    )
    def login(name: str):
        try:
            fetched_user = select.user(name)
        except Exception as exc:
            raise HTTPException(
                status_code=status.HTTP_500_INTERNAL_SERVER_ERROR,
                detail=str(exc),
            ) from exc
        if fetched_user is None:
            try:
                user = User(id=-1, name=name, admin=None)
<<<<<<< HEAD
                insert.user(user)
=======
                user_id = insert.user(user)
                AmplitudeHandler().track(
                    BaseEvent(
                        event_type="User Registered",
                        user_id="00000" + str(user_id) if user_id else "",
                    )
                )
>>>>>>> 7f305ae5
                insert.api_key(user)
                return select.user(name)
            except Exception as exc:
                raise HTTPException(
                    status_code=status.HTTP_500_INTERNAL_SERVER_ERROR,
                    detail=str(exc),
                ) from exc
        else:
<<<<<<< HEAD
=======
            AmplitudeHandler().track(
                BaseEvent(
                    event_type="User Logged In",
                    user_id="00000" + str(fetched_user.id),
                )
            )
>>>>>>> 7f305ae5
            return fetched_user

    @api_app.post(
        "/folder/{project}",
        response_model=int,
        tags=["zeno"],
        dependencies=[Depends(auth)],
    )
    def add_folder(project: str, name: str):
        id = insert.folder(project, name)
        if id is None:
            raise HTTPException(
                status_code=status.HTTP_500_INTERNAL_SERVER_ERROR,
                detail="Failed to insert folder",
            )
        return id

    @api_app.post(
        "/slice/{project}",
        response_model=int,
        tags=["zeno"],
        dependencies=[Depends(auth)],
    )
    def add_slice(project: str, req: Slice):
        id = insert.slice(project, req)
        if id is None:
            raise HTTPException(
                status_code=status.HTTP_500_INTERNAL_SERVER_ERROR,
                detail="Failed to insert slice",
            )
        return id

    @api_app.post(
        "/chart/{project}",
        response_model=int,
        tags=["zeno"],
        dependencies=[Depends(auth)],
    )
    def add_chart(project: str, chart: Chart):
        id = insert.chart(project, chart)
        if id is None:
            raise HTTPException(
                status_code=status.HTTP_500_INTERNAL_SERVER_ERROR,
                detail="Failed to insert chart",
            )
        return id

    @api_app.post("/report/{name}", tags=["zeno"], dependencies=[Depends(auth)])
    def add_report(name: str, current_user=Depends(auth.claim())):
        user = select.user(current_user["username"])
        if user is None:
            return Response(status_code=status.HTTP_500_INTERNAL_SERVER_ERROR)
        insert.report(name, user)

    @api_app.post("/report-element/{id}", tags=["zeno"], dependencies=[Depends(auth)])
    def add_report_element(
        report_id: int, element: ReportElement, current_user=Depends(auth.claim())
    ):
        user = select.user(current_user["username"])
        if user is None:
            return Response(status_code=status.HTTP_500_INTERNAL_SERVER_ERROR)
        insert.report_element(report_id, element)

    @api_app.post(
        "/tag/{project}",
        response_model=int,
        tags=["zeno"],
        dependencies=[Depends(auth)],
    )
    def add_tag(tag: Tag, project: str):
        id = insert.tag(project, tag)
        if id is None:
            raise HTTPException(
                status_code=status.HTTP_500_INTERNAL_SERVER_ERROR,
                detail="Failed to insert tag",
            )
        return id

    @api_app.post("/add-organization", tags=["zeno"], dependencies=[Depends(auth)])
    def add_organization(user: User, organization: Organization):
        insert.organization(user, organization)

    @api_app.post(
        "/add-project-user/{project}", tags=["zeno"], dependencies=[Depends(auth)]
    )
    def add_project_user(project: str, user: User):
        project_obj = select.project_from_uuid(project)
        if project_obj is not None and project_obj.owner_name != user.name:
            insert.project_user(project, user)

    @api_app.post(
        "/add-project-org/{project}", tags=["zeno"], dependencies=[Depends(auth)]
    )
    def add_project_org(project: str, organization: Organization):
        insert.project_org(project, organization)

    ####################################################################### Update
    @api_app.patch("/slice/{project}", tags=["zeno"], dependencies=[Depends(auth)])
    def update_slice(req: Slice, project: str):
        update.slice(req, project)

    @api_app.patch("/chart/{project}", tags=["zeno"], dependencies=[Depends(auth)])
    def update_chart(chart: Chart, project: str):
        update.chart(chart, project)

    @api_app.patch("/folder/{project}", tags=["zeno"], dependencies=[Depends(auth)])
    def update_folder(folder: Folder, project: str):
        update.folder(folder, project)

    @api_app.patch("/tag/{project}", tags=["zeno"], dependencies=[Depends(auth)])
    def update_tag(tag: Tag, project: str):
        update.tag(tag, project)

    @api_app.patch("/user/", tags=["zeno"], dependencies=[Depends(auth)])
    def update_user(user: User):
        update.user(user)

    @api_app.patch("/organization/", tags=["zeno"], dependencies=[Depends(auth)])
    def update_organization(organization: Organization):
        update.organization(organization)

    @api_app.patch("/project/", tags=["zeno"], dependencies=[Depends(auth)])
    def update_project(project: Project):
        update.project(project)

    @api_app.patch(
        "/project-user/{project}", tags=["zeno"], dependencies=[Depends(auth)]
    )
    def update_project_user(project: str, user: User):
        update.project_user(project, user)

    @api_app.patch(
        "/project-org/{project}", tags=["zeno"], dependencies=[Depends(auth)]
    )
    def update_project_org(project: str, organization: Organization):
        update.project_org(project, organization)

    @api_app.patch(
        "/report-element/{report_id}",
        tags=["zeno"],
        dependencies=[Depends(auth)],
    )
    def update_report_element(report_id: int, element: ReportElement):
        update.report_element(element)

    @api_app.patch("/report/", tags=["zeno"], dependencies=[Depends(auth)])
    def update_report(report: Report):
        update.report(report)

    @api_app.patch("/report-projects/", tags=["zeno"], dependencies=[Depends(auth)])
    def update_report_projects(report_id: int, project_uuids: list[str]):
        update.report_projects(report_id, project_uuids)

    ####################################################################### Delete
    @api_app.delete("/project/{project}", tags=["zeno"])
    def delete_project(project: str, current_user=Depends(auth.claim())):
        project_obj = select.project_from_uuid(project)
        if project_obj is None or project_obj.owner_name != current_user["username"]:
            return  # make sure only project owners can delete a project
        data_path = Path("data", project)
        if data_path.exists():
            shutil.rmtree(data_path)
        delete.project(project)

    @api_app.delete("/report/{report_id}", tags=["zeno"])
    def delete_report(report_id: int, current_user=Depends(auth.claim())):
        report_obj = select.report_from_id(report_id)
        # make sure only project owners can delete a project
        if report_obj is None or report_obj.owner_name != current_user["username"]:
            raise HTTPException(
                status_code=status.HTTP_401_UNAUTHORIZED,
            )
        delete.report(report_id)

    @api_app.delete("/slice", tags=["zeno"], dependencies=[Depends(auth)])
    def delete_slice(req: Slice):
        delete.slice(req)

    @api_app.delete("/chart", tags=["zeno"], dependencies=[Depends(auth)])
    def delete_chart(chart: Chart):
        delete.chart(chart)

    @api_app.delete("/folder", tags=["zeno"], dependencies=[Depends(auth)])
    def delete_folder(folder: Folder):
        delete.folder(folder)

    @api_app.delete("/tag", tags=["zeno"], dependencies=[Depends(auth)])
    def delete_tag(tag: Tag):
        delete.tag(tag)

    @api_app.delete("/organization", tags=["zeno"], dependencies=[Depends(auth)])
    def delete_organization(organization: Organization):
        delete.organization(organization)

    @api_app.delete(
        "/project-user/{project}", tags=["zeno"], dependencies=[Depends(auth)]
    )
    def delete_project_user(project: str, user: User):
        delete.project_user(project, user)

    @api_app.delete(
        "/project-org/{project}", tags=["zeno"], dependencies=[Depends(auth)]
    )
    def delete_project_org(project: str, organization: Organization):
        delete.project_org(project, organization)

    @api_app.delete("/report-element/{id}", tags=["zeno"], dependencies=[Depends(auth)])
    def delete_report_element(id: int):
        delete.report_element(id)

    return app


def serve():
    """Serve the FastAPI application for the backend."""
    app = get_server()
    uvicorn.run(
        app,
        host=os.environ["BACKEND_HOST"] if "BACKEND_HOST" in os.environ else "0.0.0.0",
        port=int(os.environ["BACKEND_PORT"]) if "BACKEND_PORT" in os.environ else 80,
    )<|MERGE_RESOLUTION|>--- conflicted
+++ resolved
@@ -6,11 +6,6 @@
 
 import pandas as pd
 import uvicorn
-<<<<<<< HEAD
-from amplitude import Amplitude
-=======
-from amplitude import BaseEvent
->>>>>>> 7f305ae5
 from dotenv import load_dotenv
 from fastapi import Depends, FastAPI, HTTPException, Request, Response, status
 from fastapi.middleware.cors import CORSMiddleware
@@ -21,7 +16,6 @@
 import zeno_backend.database.select as select
 import zeno_backend.database.update as update
 import zeno_backend.util as util
-from zeno_backend.classes.amplitude import AmplitudeHandler
 from zeno_backend.classes.base import (
     GroupMetric,
     ZenoColumn,
@@ -348,27 +342,6 @@
                 project.editor = True
         return select.project_state(project_uuid, project)
 
-<<<<<<< HEAD
-=======
-    @api_app.post("/project/{owner}/{project}", response_model=Project, tags=["zeno"])
-    def get_project(owner_name: str, project_name: str, request: Request):
-        uuid = select.project_uuid(owner_name, project_name)
-        if uuid is None:
-            return Response(status_code=status.HTTP_500_INTERNAL_SERVER_ERROR)
-        if not util.access_valid(uuid, request):
-            return Response(status_code=401)
-        AmplitudeHandler().track(
-            BaseEvent(
-                event_type="Project Viewed",
-                user_id="ProjectViewedUser",
-                event_properties={"project_uuid": uuid},
-            )
-        )
-        return select.project(
-            owner_name, project_name, util.get_user_from_token(request)
-        )
-
->>>>>>> 7f305ae5
     @api_app.get(
         "/report/{owner}/{report}", response_model=ReportResponse, tags=["zeno"]
     )
@@ -423,15 +396,6 @@
         tags=["zeno"],
     )
     def get_public_projects():
-<<<<<<< HEAD
-=======
-        AmplitudeHandler().track(
-            BaseEvent(
-                event_type="Home Viewed",
-                user_id="HomeViewedUser",
-            )
-        )
->>>>>>> 7f305ae5
         return select.public_projects()
 
     @api_app.get(
@@ -587,17 +551,7 @@
         if fetched_user is None:
             try:
                 user = User(id=-1, name=name, admin=None)
-<<<<<<< HEAD
                 insert.user(user)
-=======
-                user_id = insert.user(user)
-                AmplitudeHandler().track(
-                    BaseEvent(
-                        event_type="User Registered",
-                        user_id="00000" + str(user_id) if user_id else "",
-                    )
-                )
->>>>>>> 7f305ae5
                 insert.api_key(user)
                 return select.user(name)
             except Exception as exc:
@@ -606,15 +560,6 @@
                     detail=str(exc),
                 ) from exc
         else:
-<<<<<<< HEAD
-=======
-            AmplitudeHandler().track(
-                BaseEvent(
-                    event_type="User Logged In",
-                    user_id="00000" + str(fetched_user.id),
-                )
-            )
->>>>>>> 7f305ae5
             return fetched_user
 
     @api_app.post(
