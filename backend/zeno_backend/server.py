"""The FastAPI server for the Zeno backend. Provides endpoints to load data."""
import asyncio
import json
import logging
import os
import shutil
from pathlib import Path

import uvicorn
from amplitude import BaseEvent
from dotenv import load_dotenv
from fastapi import Depends, FastAPI, HTTPException, Request, Response, status
from fastapi.middleware.cors import CORSMiddleware
from fastapi_cloudauth.cognito import Cognito

import zeno_backend.database.copy as copy
import zeno_backend.database.delete as delete
import zeno_backend.database.insert as insert
import zeno_backend.database.select as select
import zeno_backend.database.update as update
import zeno_backend.util as util
from zeno_backend.classes.amplitude import AmplitudeHandler
from zeno_backend.classes.base import (
    GroupMetric,
    ZenoColumn,
)
from zeno_backend.classes.chart import Chart, ChartResponse
from zeno_backend.classes.folder import Folder
from zeno_backend.classes.metadata import HistogramBucket, StringFilterRequest
from zeno_backend.classes.metric import Metric, MetricRequest
from zeno_backend.classes.project import (
    Project,
    ProjectCopy,
    ProjectDetails,
    ProjectState,
)
from zeno_backend.classes.report import (
    Report,
    ReportDetails,
    ReportElement,
    ReportResponse,
    SliceElementOptions,
    SliceElementSpec,
)
from zeno_backend.classes.slice import Slice
from zeno_backend.classes.slice_finder import SliceFinderRequest, SliceFinderReturn
from zeno_backend.classes.table import SliceTableRequest, TableRequest
from zeno_backend.classes.tag import Tag, TagMetricKey
from zeno_backend.classes.user import Organization, User
from zeno_backend.processing.chart import chart_data
from zeno_backend.processing.filtering import table_filter
from zeno_backend.processing.histogram_processing import (
    HistogramRequest,
    histogram_metric_and_count,
)
from zeno_backend.processing.metrics.map import metric_map
from zeno_backend.processing.slice_finder import slice_finder

from .routers import sdk


class EndpointFilter(logging.Filter):
    """Filtering endpoints for logging."""

    def filter(self, record: logging.LogRecord) -> bool:
        """Filter what endpoints are logged for the server.

        Args:
            record (logging.LogRecord): the log record for the application.

        Returns:
            bool: whether or not to log the endpoint.
        """
        return record.getMessage().find("/ping") == -1


def get_server() -> FastAPI:
    """Provide the FastAPI server and specifies its inputs.

    Raises:
    ------
        HTTPException: Something goes wrong server-side.

    Returns:
    -------
        FastAPI: FastAPI endpoint
    """
    app = FastAPI(title="Frontend API", separate_input_output_schemas=False)
    # Filter out /endpoint
    logging.getLogger("uvicorn.access").addFilter(EndpointFilter())

    # load env vars for cognito if available
    env_path = Path("../frontend/.env")
    if env_path.exists():
        load_dotenv(env_path)

    # function to get the user from cognito
    auth = Cognito(
        region=os.environ["ZENO_USER_POOL_AUTH_REGION"],
        userPoolId=os.environ["ZENO_USER_POOL_ID"],
        client_id=os.environ["ZENO_USER_POOL_CLIENT_ID"],
    )

    # if we have a CORS_ORIGIN variable in the environment, add middleware
    if "CORS_ORIGIN" in os.environ:
        app.add_middleware(
            CORSMiddleware,
            allow_origins=[os.environ["CORS_ORIGIN"]],
            allow_credentials=True,
            allow_methods=["*"],
            allow_headers=["*"],
        )

    api_app = FastAPI(
        title="Backend API",
        generate_unique_id_function=lambda route: route.name,
        separate_input_output_schemas=False,
    )
    api_app.include_router(sdk.router)
    app.mount("/api", api_app)

    # ping server route to check if live
    @app.get("/ping")
    def ping():
        return Response(status_code=status.HTTP_200_OK)

    # Fetch

    @api_app.get(
        "/users", response_model=list[User], tags=["zeno"], dependencies=[Depends(auth)]
    )
    def get_users():
        return select.users()

    @api_app.get(
        "/organization-names",
        response_model=list[Organization],
        tags=["zeno"],
        dependencies=[Depends(auth)],
    )
    def get_organization_names():
        return select.organization_names()

    @api_app.get(
        "/data/{project}",
        response_model=bytes,
        tags=["zeno"],
    )
    def get_data(project: str, data_id: str, request: Request):
        if not util.project_access_valid(project, request):
            return Response(status_code=401)
        file_path = Path("data", project, data_id)
        if not Path.is_file(file_path):
            return Response(status_code=404)
        blob = open(file_path, "rb").read()
        return Response(blob)

    @api_app.get(
        "/models/{project}",
        response_model=list[str],
        tags=["zeno"],
    )
    def get_models(project: str, request: Request):
        if not util.project_access_valid(project, request):
            return Response(status_code=401)
        return select.models(project)

    @api_app.get(
        "/metrics/{project}",
        response_model=list[Metric],
        tags=["zeno"],
    )
    def get_metrics(project: str, request: Request):
        if not util.project_access_valid(project, request):
            return Response(status_code=401)
        return select.metrics(project)

    @api_app.get(
        "/folders/{project}",
        response_model=list[Folder],
        tags=["zeno"],
    )
    def get_folders(project: str, request: Request):
        if not util.project_access_valid(project, request):
            return Response(status_code=401)
        return select.folders(project)

    @api_app.get(
        "/slices/{project}",
        response_model=list[Slice],
        tags=["zeno"],
    )
    def get_slices(project: str, request: Request):
        if not util.project_access_valid(project, request):
            return Response(status_code=401)
        return select.slices(project)

    @api_app.get(
        "/charts/{owner}/{project}",
        response_model=list[Chart],
        tags=["zeno"],
    )
    def get_charts(owner_name: str, project_name: str, request: Request):
        project_uuid = select.project_uuid(owner_name, project_name)
        if project_uuid is None:
            raise HTTPException(
                status_code=status.HTTP_404_NOT_FOUND, detail="Project not found"
            )
        if not util.project_access_valid(project_uuid, request):
            return Response(status_code=401)
        return select.charts(project_uuid)

    @api_app.get(
        "/columns/{project}",
        response_model=list[ZenoColumn],
        tags=["zeno"],
    )
    def get_columns(project: str, request: Request):
        if not util.project_access_valid(project, request):
            return Response(status_code=401)
        return select.columns(project)

    @api_app.get(
        "/tags/{project}",
        response_model=list[Tag],
        tags=["zeno"],
    )
    def get_tags(project: str, request: Request):
        if not util.project_access_valid(project, request):
            return Response(status_code=401)
        return select.tags(project)

    @api_app.post(
        "/tag-metric/{project}",
        response_model=GroupMetric,
        tags=["zeno"],
    )
    def get_metric_for_tag(metric_key: TagMetricKey, project: str, request: Request):
        if not util.project_access_valid(project, request):
            return Response(status_code=401)
        filter_sql = table_filter(
            project, metric_key.model, None, metric_key.tag.data_ids
        )

        if metric_key.metric is None:
            return metric_map(None, project, metric_key.model, filter_sql)

        metric = select.metrics_by_id([metric_key.metric], project)
        return metric_map(
            metric.get(metric_key.metric), project, metric_key.model, filter_sql
        )

    @api_app.post(
        "/slice-finder/{project}",
        tags=["zeno"],
        response_model=SliceFinderReturn,
    )
    def run_slice_finder(
        req: SliceFinderRequest, project: str, current_user=Depends(auth.claim())
    ):
        AmplitudeHandler().track(
            BaseEvent(
                event_type="Ran Slice Finder",
                user_id=current_user["sub"],
                event_properties={"project_uuid": project},
            )
        )
        return slice_finder(project, req)

    @api_app.post(
        "/filtered-table/{project_uuid}",
        response_model=str,
        tags=["zeno"],
    )
    def get_filtered_table(req: TableRequest, project_uuid: str, request: Request):
        if not util.project_access_valid(project_uuid, request):
            return Response(status_code=401)
        filter_sql = table_filter(
            project_uuid, req.model, req.filter_predicates, req.data_ids
        )

        sql_table = select.table_data_paginated(project_uuid, filter_sql, req)

        return_table = []
        for row in sql_table.table:
            return_row = {}
            for i, col in enumerate(sql_table.columns):
                return_row[col] = row[i]
            return_table.append(return_row)

        return json.dumps(return_table)

    @api_app.post(
        "/slice-element-options/",
        response_model=SliceElementOptions,
        tags=["zeno"],
    )
    def get_slice_element_options(
        instances_element: SliceElementSpec, request: Request
    ):
        slice = select.slice_by_id(instances_element.slice_id)
        if slice is None:
            raise HTTPException(
                status_code=status.HTTP_404_NOT_FOUND, detail="Slice not found"
            )
        project_uuid = slice.project_uuid
        if project_uuid is None:
            raise HTTPException(
                status_code=status.HTTP_404_NOT_FOUND, detail="Project not found"
            )

        return select.slice_element_options(project_uuid, instances_element)

    @api_app.post(
        "/slice-table",
        response_model=str,
        tags=["zeno"],
    )
    def get_slice_table(req: SliceTableRequest, request: Request):
        slice = select.slice_by_id(req.slice_id)
        if slice is None:
            raise HTTPException(
                status_code=status.HTTP_404_NOT_FOUND, detail="Slice not found"
            )
        project_uuid = slice.project_uuid
        if project_uuid is None:
            raise HTTPException(
                status_code=status.HTTP_404_NOT_FOUND, detail="Project not found"
            )

        if not util.project_access_valid(project_uuid, request):
            return Response(status_code=401)

        filter_sql = table_filter(project_uuid, req.model, slice.filter_predicates)

        sql_table = select.slice_table(project_uuid, filter_sql, req)

        return_table = []
        for row in sql_table.table:
            return_row = {}
            for i, col in enumerate(sql_table.columns):
                return_row[col] = row[i]
            return_table.append(return_row)

        return json.dumps(return_table)

    @api_app.get(
        "/chart/{owner}/{project}/{chart_id}",
        response_model=ChartResponse,
        tags=["zeno"],
    )
    def get_chart(owner_name: str, project_name: str, chart_id: int, request: Request):
        project_uuid = select.project_uuid(owner_name, project_name)
        if project_uuid is None:
            raise HTTPException(
                status_code=status.HTTP_404_NOT_FOUND, detail="Project not found"
            )
        project = select.project_from_uuid(project_uuid)
        if project is None:
            raise HTTPException(
                status_code=status.HTTP_404_NOT_FOUND, detail="Project not found"
            )
        if not util.project_access_valid(project_uuid, request):
            return Response(status_code=401)
        chart = select.chart(project_uuid, chart_id)
        if chart is None:
            raise HTTPException(
                status_code=status.HTTP_404_NOT_FOUND, detail="Chart not found"
            )
        return ChartResponse(chart=chart, chart_data=chart_data(chart, project_uuid))

    @api_app.get(
        "/chart-data/{project_uuid}/{chart_id}",
        response_model=str,
        tags=["zeno"],
    )
    def get_chart_data(project_uuid: str, chart_id: int, request: Request):
        chart = select.chart(project_uuid, chart_id)
        if chart is None:
            raise HTTPException(
                status_code=status.HTTP_404_NOT_FOUND, detail="Chart not found"
            )
        return chart_data(chart, project_uuid)

    @api_app.post("/organizations", tags=["zeno"], response_model=list[Organization])
    def get_organizations(current_user=Depends(auth.claim())):
        user = select.user(current_user["username"])
        if user is None:
            return Response(status_code=status.HTTP_500_INTERNAL_SERVER_ERROR)
        return select.organizations(user)

    @api_app.get("/project-public/{project_uuid}", response_model=bool, tags=["zeno"])
    def is_project_public(project_uuid: str):
        return select.project_public(project_uuid)

    @api_app.get(
        "/project-state/{owner}/{project}", response_model=ProjectState, tags=["zeno"]
    )
    def get_project_state(
        owner_name: str,
        project_name: str,
        request: Request,
    ):
        project_uuid = select.project_uuid(owner_name, project_name)
        if project_uuid is None:
            raise HTTPException(
                status_code=status.HTTP_404_NOT_FOUND, detail="Project not found"
            )

        project = select.project_from_uuid(project_uuid)
        if project is None:
            raise HTTPException(
                status_code=status.HTTP_404_NOT_FOUND, detail="Project not found"
            )

        if not util.project_access_valid(project_uuid, request):
            raise HTTPException(
                status_code=status.HTTP_401_UNAUTHORIZED,
                detail="Project is private",
            )

        user = util.get_user_from_token(request)
        return select.project_state(project_uuid, user, project)

    @api_app.get(
        "/report/{owner}/{report}", response_model=ReportResponse, tags=["zeno"]
    )
    def get_report(owner_name: str, report_name: str, request: Request):
        rep = select.report(owner_name, report_name, util.get_user_from_token(request))
        if not rep:
            raise HTTPException(
                status_code=status.HTTP_404_NOT_FOUND, detail="Report not found"
            )
        if not util.report_access_valid(rep.report.id, request):
            raise HTTPException(
                status_code=status.HTTP_401_UNAUTHORIZED,
                detail="report is private",
            )
        return rep

    @api_app.post(
        "/report-elements/{report_id}",
        response_model=list[ReportElement],
        tags=["zeno"],
    )
    def get_report_elements(report_id):
        return select.report_elements(report_id)

    @api_app.get(
        "/project-uuid/{owner_name}/{project_name}",
        response_model=str,
        tags=["zeno"],
    )
    def get_project_uuid(owner_name: str, project_name: str, request: Request):
        uuid = select.project_uuid(owner_name, project_name)
        if uuid is None:
            raise HTTPException(
                status_code=status.HTTP_400_BAD_REQUEST,
                detail=(
                    "ERROR: Project "
                    + owner_name
                    + "/"
                    + project_name
                    + " does not exist."
                ),
            )
        if not util.project_access_valid(uuid, request):
            return Response(status_code=401)
        return uuid

    @api_app.get(
        "/projects-details",
        response_model=list[ProjectDetails],
        tags=["zeno"],
    )
    def get_projects_details(current_user=Depends(auth.claim())):
        user = select.user(current_user["username"])
        if user is None:
            return Response(status_code=status.HTTP_401_UNAUTHORIZED)
        projects = select.projects(user)
        project_stats = []
        for proj in projects:
<<<<<<< HEAD
            project_stats.append(select.project_stats(proj.uuid, user.id))
=======
            project_stats.append(select.project_stats(proj.uuid))
>>>>>>> 6de751a6
        return [
            ProjectDetails(project=proj, statistics=project_stats[i])
            for i, proj in enumerate(projects)
        ]

    @api_app.get(
        "/public-projects-details",
        response_model=list[ProjectDetails],
        tags=["zeno"],
    )
<<<<<<< HEAD
    def get_public_projects_details(req: Request):
        user = util.get_user_from_token(req)
        projects = select.public_projects()
        project_stats = []
        for proj in projects:
            project_stats.append(
                select.project_stats(proj.uuid, user.id if user else None)
            )
=======
    def get_public_projects_details():
        projects = select.public_projects()
        project_stats = []
        for proj in projects:
            project_stats.append(select.project_stats(proj.uuid))
>>>>>>> 6de751a6
        return [
            ProjectDetails(project=proj, statistics=project_stats[i])
            for i, proj in enumerate(projects)
        ]

    @api_app.get(
        "/projects",
        response_model=list[Project],
        tags=["zeno"],
    )
    def get_projects(current_user=Depends(auth.claim())):
        user = select.user(current_user["username"])
        if user is None:
            return Response(status_code=status.HTTP_401_UNAUTHORIZED)
        return select.projects(user)

    @api_app.get(
        "/reports-details",
        response_model=list[ReportDetails],
<<<<<<< HEAD
        tags=["zeno"],
    )
    def get_reports_details(current_user=Depends(auth.claim())):
        user = select.user(current_user["username"])
        if user is None:
            return Response(status_code=status.HTTP_401_UNAUTHORIZED)
        reports = select.reports(user)
        report_stats = []
        for rep in reports:
            report_stats.append(select.report_stats(rep.id, user.id))
        return [
            ReportDetails(report=rep, statistics=report_stats[i])
            for i, rep in enumerate(reports)
        ]

    @api_app.get(
        "/public-reports-details",
        response_model=list[ReportDetails],
        tags=["zeno"],
    )
    def get_public_reports_details(req: Request):
        user = util.get_user_from_token(req)
        reports = select.public_reports()
        report_stats = []
        for rep in reports:
            report_stats.append(select.report_stats(rep.id, user.id if user else None))
=======
        tags=["zeno"],
    )
    def get_reports_details(current_user=Depends(auth.claim())):
        user = select.user(current_user["username"])
        if user is None:
            return Response(status_code=status.HTTP_401_UNAUTHORIZED)
        reports = select.reports(user)
        report_stats = []
        for rep in reports:
            report_stats.append(select.report_stats(rep.id))
        return [
            ReportDetails(report=rep, statistics=report_stats[i])
            for i, rep in enumerate(reports)
        ]

    @api_app.get(
        "/public-reports-details",
        response_model=list[ReportDetails],
        tags=["zeno"],
    )
    def get_public_reports_details():
        reports = select.public_reports()
        report_stats = []
        for rep in reports:
            report_stats.append(select.report_stats(rep.id))
>>>>>>> 6de751a6
        return [
            ReportDetails(report=rep, statistics=report_stats[i])
            for i, rep in enumerate(reports)
        ]

    @api_app.get(
        "/reports",
        response_model=list[Report],
        tags=["zeno"],
    )
    def get_reports(current_user=Depends(auth.claim())):
        user = select.user(current_user["username"])
        if user is None:
            return Response(status_code=status.HTTP_401_UNAUTHORIZED)
        return select.reports(user)

<<<<<<< HEAD
    @api_app.post("/like-report/{report_id}", tags=["zeno"])
    def like_report(report_id: int, current_user=Depends(auth.claim())):
        user = select.user(current_user["username"])
        if user is None:
            return Response(status_code=status.HTTP_401_UNAUTHORIZED)
        return insert.like_report(user.id, report_id)

    @api_app.post("/like-project/{project_uuid}", tags=["zeno"])
    def like_project(project_uuid: str, current_user=Depends(auth.claim())):
        user = select.user(current_user["username"])
        if user is None:
            return Response(status_code=status.HTTP_401_UNAUTHORIZED)
        return insert.like_project(user.id, project_uuid)

=======
>>>>>>> 6de751a6
    @api_app.post(
        "/charts-for-projects/",
        response_model=list[Chart],
        tags=["zeno"],
    )
    def get_charts_for_projects(req: list[str]):
        return select.charts_for_projects(req)

    @api_app.post(
        "/slices-for-projects/",
        response_model=list[Slice],
        tags=["zeno"],
    )
    def get_slices_for_projects(req: list[str]):
        return select.slices_for_projects(req)

    @api_app.post(
        "/slice-metrics/{project}",
        response_model=list[GroupMetric],
        tags=["zeno"],
    )
    def get_metrics_for_slices(req: MetricRequest, project: str, request: Request):
        if not util.project_access_valid(project, request):
            return Response(status_code=401)
        return_metrics: list[GroupMetric] = []
        metrics = select.metrics_by_id([m.metric for m in req.metric_keys], project)
        for metric_key in req.metric_keys:
            filter_sql = table_filter(
                project,
                metric_key.model,
                metric_key.slice.filter_predicates,
                req.data_ids,
            )
            return_metrics.append(
                metric_map(
                    metrics.get(metric_key.metric),
                    project,
                    metric_key.model,
                    filter_sql,
                )
            )
        return return_metrics

    @api_app.post(
        "/histograms/{project_uuid}",
        response_model=list[list[HistogramBucket]],
        tags=["zeno"],
    )
    async def calculate_histograms(
        req: HistogramRequest, project_uuid: str, request: Request
    ):
        if not util.project_access_valid(project_uuid, request):
            return Response(status_code=401)

        project_obj = select.project_from_uuid(project_uuid)
        if project_obj is None:
            return []

        filter_sql = table_filter(
            project_uuid, req.model, req.filter_predicates, req.data_ids
        )

        # get buckets or generate if not exist.
        histograms = await select.histogram_buckets(project_uuid, req.columns)
        if histograms is None:
            return []

        res = await asyncio.gather(
            *[
                histogram_metric_and_count(
                    req,
                    col,
                    histograms[col.id],
                    project_uuid,
                    filter_sql,
                )
                for col in req.columns
            ]
        )
        return res

    @api_app.get(
        "/project-users/{project}",
        response_model=list[User],
        tags=["zeno"],
        dependencies=[Depends(auth)],
    )
    def get_project_users(project: str):
        return select.project_users(project)

    @api_app.get(
        "/report-users/{report_id}",
        response_model=list[User],
        tags=["zeno"],
        dependencies=[Depends(auth)],
    )
    def get_report_users(report_id: int):
        return select.report_users(report_id)

    @api_app.post(
        "/api-key/", response_model=str, tags=["zeno"], dependencies=[Depends(auth)]
    )
    def create_api_key(current_user=Depends(auth.claim())):
        user = select.user(current_user["username"])
        if user is None:
            return Response(status_code=status.HTTP_500_INTERNAL_SERVER_ERROR)
        return insert.api_key(user)

    @api_app.get(
        "/project-organizations/{project}",
        response_model=list[Organization],
        tags=["zeno"],
        dependencies=[Depends(auth)],
    )
    def get_project_orgs(project: str):
        return select.project_orgs(project)

    @api_app.get(
        "/report-organizations/{report_id}",
        response_model=list[Organization],
        tags=["zeno"],
        dependencies=[Depends(auth)],
    )
    def get_report_orgs(report_id: int):
        return select.report_orgs(report_id)

    @api_app.post(
        "/string-filter/{project}",
        response_model=list[str],
        tags=["zeno"],
    )
    def filter_string_metadata(
        project: str, req: StringFilterRequest, request: Request
    ):
        if not util.project_access_valid(project, request):
            return Response(status_code=401)
        return select.filtered_short_string_column_values(project, req)

    # Insert

    @api_app.post(
        "/login",
        response_model=User,
        tags=["zeno"],
    )
    def login(name: str, current_user=Depends(auth.claim())):
        try:
            fetched_user = select.user(name)
        except Exception as exc:
            raise HTTPException(
                status_code=status.HTTP_500_INTERNAL_SERVER_ERROR,
                detail=str(exc),
            ) from exc
        if fetched_user is None:
            try:
                user = User(
                    id=-1, name=name, admin=None, cognito_id=current_user["sub"]
                )
                insert.user(user)
                insert.api_key(user)
                AmplitudeHandler().track(
                    BaseEvent(
                        event_type="Signup",
                        user_id=user.cognito_id,
                    )
                )
                return select.user(name)
            except Exception as exc:
                raise HTTPException(
                    status_code=status.HTTP_500_INTERNAL_SERVER_ERROR,
                    detail=str(exc),
                ) from exc

        if fetched_user.cognito_id is None:
            try:
                update.user(
                    User(id=fetched_user.id, name=name, cognito_id=current_user["sub"])
                )
            except Exception as exc:
                raise HTTPException(
                    status_code=status.HTTP_500_INTERNAL_SERVER_ERROR,
                    detail=str(exc),
                ) from exc

        return fetched_user

    @api_app.post(
        "/folder/{project}",
        response_model=int,
        tags=["zeno"],
        dependencies=[Depends(auth)],
    )
    def add_folder(project: str, name: str):
        id = insert.folder(project, name)
        if id is None:
            raise HTTPException(
                status_code=status.HTTP_500_INTERNAL_SERVER_ERROR,
                detail="Failed to insert folder",
            )
        return id

    @api_app.post(
        "/slice/{project}",
        response_model=int,
        tags=["zeno"],
    )
    def add_slice(project: str, req: Slice, current_user=Depends(auth.claim())):
        id = insert.slice(project, req)
        if id is None:
            raise HTTPException(
                status_code=status.HTTP_500_INTERNAL_SERVER_ERROR,
                detail="Failed to insert slice",
            )
        AmplitudeHandler().track(
            BaseEvent(
                event_type="Slice Created",
                user_id=current_user["sub"],
                event_properties={"project_uuid": project},
            )
        )
        return id

    @api_app.post(
        "/all-slices/{project}",
        response_model=list[int],
        tags=["zeno"],
        dependencies=[Depends(auth)],
    )
    async def add_all_slices(project: str, req: ZenoColumn, name: str | None = None):
        try:
            ids = await insert.all_slices_for_column(project, req, name)
        except Exception as exc:
            raise HTTPException(
                status_code=status.HTTP_500_INTERNAL_SERVER_ERROR,
                detail=str(exc),
            ) from exc
        if ids is None:
            raise HTTPException(
                status_code=status.HTTP_500_INTERNAL_SERVER_ERROR,
                detail="Failed to insert slices",
            )
        return ids

    @api_app.post(
        "/chart/{project}",
        response_model=int,
        tags=["zeno"],
    )
    def add_chart(project: str, chart: Chart, current_user=Depends(auth.claim())):
        id = insert.chart(project, chart)
        if id is None:
            raise HTTPException(
                status_code=status.HTTP_500_INTERNAL_SERVER_ERROR,
                detail="Failed to insert chart",
            )
        AmplitudeHandler().track(
            BaseEvent(
                event_type="Chart Created",
                user_id=current_user["sub"],
                event_properties={"project_uuid": project},
            )
        )
        return id

    @api_app.post("/report/{name}", tags=["zeno"], dependencies=[Depends(auth)])
    def add_report(name: str, current_user=Depends(auth.claim())):
        user = select.user(current_user["username"])
        if user is None:
            return Response(status_code=status.HTTP_500_INTERNAL_SERVER_ERROR)
        insert.report(name, user)
        AmplitudeHandler().track(
            BaseEvent(
                event_type="Report Created",
                user_id=current_user["sub"],
            )
        )

    @api_app.post("/report-element/{id}", tags=["zeno"], dependencies=[Depends(auth)])
    def add_report_element(
        report_id: int, element: ReportElement, current_user=Depends(auth.claim())
    ):
        user = select.user(current_user["username"])
        if user is None:
            return Response(status_code=status.HTTP_500_INTERNAL_SERVER_ERROR)
        id = insert.report_element(report_id, element)
        if id is None:
            raise HTTPException(
                status_code=status.HTTP_500_INTERNAL_SERVER_ERROR,
                detail="Failed to insert report element",
            )
        AmplitudeHandler().track(
            BaseEvent(
                event_type="Report Element Created",
                user_id=current_user["sub"],
                event_properties={"report_id": report_id},
            )
        )
        return id

    @api_app.post(
        "/tag/{project}",
        response_model=int,
        tags=["zeno"],
    )
    def add_tag(tag: Tag, project: str, current_user=Depends(auth.claim())):
        id = insert.tag(project, tag)
        if id is None:
            raise HTTPException(
                status_code=status.HTTP_500_INTERNAL_SERVER_ERROR,
                detail="Failed to insert tag",
            )
        AmplitudeHandler().track(
            BaseEvent(
                event_type="Tag Created",
                user_id=current_user["sub"],
                event_properties={"project_uuid": project},
            )
        )
        return id

    @api_app.post("/organization", tags=["zeno"], dependencies=[Depends(auth)])
    def add_organization(user: User, organization: Organization):
        insert.organization(user, organization)

    @api_app.post(
        "/project-user/{project}", tags=["zeno"], dependencies=[Depends(auth)]
    )
    def add_project_user(project: str, user: User):
        project_obj = select.project_from_uuid(project)
        if project_obj is not None and project_obj.owner_name != user.name:
            insert.project_user(project, user)

    @api_app.post("/project-org/{project}", tags=["zeno"], dependencies=[Depends(auth)])
    def add_project_org(project: str, organization: Organization):
        insert.project_org(project, organization)

    @api_app.post(
        "/report-user/{report_id}", tags=["zeno"], dependencies=[Depends(auth)]
    )
    def add_report_user(report_id: int, user: User):
        report_obj = select.report_from_id(report_id)
        if report_obj is not None and report_obj.owner_name != user.name:
            insert.report_user(report_id, user)

    @api_app.post(
        "/report-org/{report_id}", tags=["zeno"], dependencies=[Depends(auth)]
    )
    def add_report_org(report_id: int, organization: Organization):
        insert.report_org(report_id, organization)

    @api_app.post(
        "/copy-project/{project_uuid}", tags=["zeno"], dependencies=[Depends(auth)]
    )
    def copy_project(
        project_uuid: str, copy_spec: ProjectCopy, current_user=Depends(auth.claim())
    ):
        user = select.user(current_user["username"])
        if user is None:
            return Response(status_code=status.HTTP_500_INTERNAL_SERVER_ERROR)
        copy.project_copy(project_uuid, copy_spec, user)

    # Update
    @api_app.patch("/slice/{project}", tags=["zeno"], dependencies=[Depends(auth)])
    def update_slice(req: Slice, project: str):
        update.slice(req, project)

    @api_app.patch("/chart/{project}", tags=["zeno"], dependencies=[Depends(auth)])
    def update_chart(chart: Chart, project: str):
        update.chart(chart, project)

    @api_app.patch("/folder/{project}", tags=["zeno"], dependencies=[Depends(auth)])
    def update_folder(folder: Folder, project: str):
        update.folder(folder, project)

    @api_app.patch("/tag/{project}", tags=["zeno"], dependencies=[Depends(auth)])
    def update_tag(tag: Tag, project: str):
        update.tag(tag, project)

    @api_app.patch("/user/", tags=["zeno"], dependencies=[Depends(auth)])
    def update_user(user: User):
        update.user(user)

    @api_app.patch("/organization/", tags=["zeno"], dependencies=[Depends(auth)])
    def update_organization(organization: Organization):
        update.organization(organization)

    @api_app.patch("/project/", tags=["zeno"], dependencies=[Depends(auth)])
    def update_project(project: Project):
        update.project(project)

    @api_app.patch(
        "/project-user/{project}", tags=["zeno"], dependencies=[Depends(auth)]
    )
    def update_project_user(project: str, user: User):
        update.project_user(project, user)

    @api_app.patch(
        "/project-org/{project}", tags=["zeno"], dependencies=[Depends(auth)]
    )
    def update_project_org(project: str, organization: Organization):
        update.project_org(project, organization)

    @api_app.patch(
        "/report-user/{report_id}", tags=["zeno"], dependencies=[Depends(auth)]
    )
    def update_report_user(report_id: int, user: User):
        update.report_user(report_id, user)

    @api_app.patch("/report-org/{project}", tags=["zeno"], dependencies=[Depends(auth)])
    def update_report_org(report_id: int, organization: Organization):
        update.report_org(report_id, organization)

    @api_app.patch(
        "/report-element/{report_id}",
        tags=["zeno"],
        dependencies=[Depends(auth)],
    )
    def update_report_element(report_id: int, element: ReportElement):
        update.report_element(element)

    @api_app.patch("/report/", tags=["zeno"], dependencies=[Depends(auth)])
    def update_report(report: Report):
        update.report(report)

    @api_app.patch("/report-projects/", tags=["zeno"], dependencies=[Depends(auth)])
    def update_report_projects(report_id: int, project_uuids: list[str]):
        update.report_projects(report_id, project_uuids)

    # Delete
    @api_app.delete("/project/{project}", tags=["zeno"])
    def delete_project(project: str, current_user=Depends(auth.claim())):
        project_obj = select.project_from_uuid(project)
        if project_obj is None or project_obj.owner_name != current_user["username"]:
            return  # make sure only project owners can delete a project
        data_path = Path("data", project)
        if data_path.exists():
            shutil.rmtree(data_path)
        delete.project(project)

    @api_app.delete("/report/{report_id}", tags=["zeno"])
    def delete_report(report_id: int, current_user=Depends(auth.claim())):
        report_obj = select.report_from_id(report_id)
        # make sure only project owners can delete a project
        if report_obj is None or report_obj.owner_name != current_user["username"]:
            raise HTTPException(
                status_code=status.HTTP_401_UNAUTHORIZED,
            )
        delete.report(report_id)

    @api_app.delete("/slice", tags=["zeno"], dependencies=[Depends(auth)])
    def delete_slice(req: Slice):
        delete.slice(req)

    @api_app.delete("/chart", tags=["zeno"], dependencies=[Depends(auth)])
    def delete_chart(chart: Chart):
        delete.chart(chart)

    @api_app.delete("/folder", tags=["zeno"], dependencies=[Depends(auth)])
    async def delete_folder(folder: Folder, delete_slices: bool = False):
        await delete.folder(folder, delete_slices)

    @api_app.delete("/tag", tags=["zeno"], dependencies=[Depends(auth)])
    def delete_tag(tag: Tag):
        delete.tag(tag)

    @api_app.delete("/organization", tags=["zeno"], dependencies=[Depends(auth)])
    def delete_organization(organization: Organization):
        delete.organization(organization)

    @api_app.delete(
        "/project-user/{project}", tags=["zeno"], dependencies=[Depends(auth)]
    )
    def delete_project_user(project: str, user: User):
        delete.project_user(project, user)

    @api_app.delete(
        "/project-org/{project}", tags=["zeno"], dependencies=[Depends(auth)]
    )
    def delete_project_org(project: str, organization: Organization):
        delete.project_org(project, organization)

    @api_app.delete("/report-element/{id}", tags=["zeno"], dependencies=[Depends(auth)])
    def delete_report_element(id: int):
        delete.report_element(id)

    @api_app.delete(
        "/report-user/{report_id}", tags=["zeno"], dependencies=[Depends(auth)]
    )
    def delete_report_user(report_id: int, user: User):
        delete.report_user(report_id, user)

    @api_app.delete(
        "/report-org/{report_id}", tags=["zeno"], dependencies=[Depends(auth)]
    )
    def delete_report_org(report_id: int, organization: Organization):
        delete.report_org(report_id, organization)

    return app


def serve():
    """Serve the FastAPI application for the backend."""
    app = get_server()
    uvicorn.run(
        app,
        host=os.environ["BACKEND_HOST"] if "BACKEND_HOST" in os.environ else "0.0.0.0",
        port=int(os.environ["BACKEND_PORT"]) if "BACKEND_PORT" in os.environ else 80,
    )<|MERGE_RESOLUTION|>--- conflicted
+++ resolved
@@ -480,11 +480,7 @@
         projects = select.projects(user)
         project_stats = []
         for proj in projects:
-<<<<<<< HEAD
-            project_stats.append(select.project_stats(proj.uuid, user.id))
-=======
             project_stats.append(select.project_stats(proj.uuid))
->>>>>>> 6de751a6
         return [
             ProjectDetails(project=proj, statistics=project_stats[i])
             for i, proj in enumerate(projects)
@@ -495,7 +491,6 @@
         response_model=list[ProjectDetails],
         tags=["zeno"],
     )
-<<<<<<< HEAD
     def get_public_projects_details(req: Request):
         user = util.get_user_from_token(req)
         projects = select.public_projects()
@@ -504,13 +499,6 @@
             project_stats.append(
                 select.project_stats(proj.uuid, user.id if user else None)
             )
-=======
-    def get_public_projects_details():
-        projects = select.public_projects()
-        project_stats = []
-        for proj in projects:
-            project_stats.append(select.project_stats(proj.uuid))
->>>>>>> 6de751a6
         return [
             ProjectDetails(project=proj, statistics=project_stats[i])
             for i, proj in enumerate(projects)
@@ -530,34 +518,6 @@
     @api_app.get(
         "/reports-details",
         response_model=list[ReportDetails],
-<<<<<<< HEAD
-        tags=["zeno"],
-    )
-    def get_reports_details(current_user=Depends(auth.claim())):
-        user = select.user(current_user["username"])
-        if user is None:
-            return Response(status_code=status.HTTP_401_UNAUTHORIZED)
-        reports = select.reports(user)
-        report_stats = []
-        for rep in reports:
-            report_stats.append(select.report_stats(rep.id, user.id))
-        return [
-            ReportDetails(report=rep, statistics=report_stats[i])
-            for i, rep in enumerate(reports)
-        ]
-
-    @api_app.get(
-        "/public-reports-details",
-        response_model=list[ReportDetails],
-        tags=["zeno"],
-    )
-    def get_public_reports_details(req: Request):
-        user = util.get_user_from_token(req)
-        reports = select.public_reports()
-        report_stats = []
-        for rep in reports:
-            report_stats.append(select.report_stats(rep.id, user.id if user else None))
-=======
         tags=["zeno"],
     )
     def get_reports_details(current_user=Depends(auth.claim())):
@@ -578,12 +538,12 @@
         response_model=list[ReportDetails],
         tags=["zeno"],
     )
-    def get_public_reports_details():
+    def get_public_reports_details(req: Request):
+        user = util.get_user_from_token(req)
         reports = select.public_reports()
         report_stats = []
         for rep in reports:
-            report_stats.append(select.report_stats(rep.id))
->>>>>>> 6de751a6
+            report_stats.append(select.report_stats(rep.id, user.id if user else None))
         return [
             ReportDetails(report=rep, statistics=report_stats[i])
             for i, rep in enumerate(reports)
@@ -600,7 +560,6 @@
             return Response(status_code=status.HTTP_401_UNAUTHORIZED)
         return select.reports(user)
 
-<<<<<<< HEAD
     @api_app.post("/like-report/{report_id}", tags=["zeno"])
     def like_report(report_id: int, current_user=Depends(auth.claim())):
         user = select.user(current_user["username"])
@@ -615,8 +574,6 @@
             return Response(status_code=status.HTTP_401_UNAUTHORIZED)
         return insert.like_project(user.id, project_uuid)
 
-=======
->>>>>>> 6de751a6
     @api_app.post(
         "/charts-for-projects/",
         response_model=list[Chart],
