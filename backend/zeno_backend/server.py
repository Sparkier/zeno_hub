"""The FastAPI server for the Zeno backend. Provides endpoints to load data."""
import io
import os
import shutil
import uuid
from pathlib import Path

import pandas as pd
import uvicorn
from dotenv import load_dotenv
from fastapi import (
    Depends,
    FastAPI,
    File,
    Form,
    HTTPException,
    Request,
    Response,
    UploadFile,
    status,
)
from fastapi.middleware.cors import CORSMiddleware
from fastapi_cloudauth.cognito import Cognito

import zeno_backend.database.delete as delete
import zeno_backend.database.insert as insert
import zeno_backend.database.select as select
import zeno_backend.database.update as update
import zeno_backend.util as util
from zeno_backend.classes.base import (
    GroupMetric,
    ZenoColumn,
)
from zeno_backend.classes.chart import Chart
from zeno_backend.classes.folder import Folder
from zeno_backend.classes.metadata import HistogramBucket, StringFilterRequest
from zeno_backend.classes.metric import Metric, MetricRequest
from zeno_backend.classes.project import Project, ProjectStats
from zeno_backend.classes.slice import Slice
from zeno_backend.classes.slice_finder import SliceFinderRequest, SliceFinderReturn
from zeno_backend.classes.table import TableRequest
from zeno_backend.classes.tag import Tag, TagMetricKey
from zeno_backend.classes.user import Organization, User
from zeno_backend.processing.chart import chart_data
from zeno_backend.processing.filtering import table_filter
from zeno_backend.processing.histogram_processing import (
    HistogramRequest,
    histogram_buckets,
    histogram_counts,
    histogram_metrics,
)
from zeno_backend.processing.metrics import metric_map
from zeno_backend.processing.slice_finder import slice_finder
from zeno_backend.processing.util import generate_diff_cols


def get_server() -> FastAPI:
    """Provide the FastAPI server and specifies its inputs.

    Raises:
    ------
        HTTPException: Something goes wrong server-side.

    Returns:
    -------
        FastAPI: FastAPI endpoint
    """
    app = FastAPI(title="Frontend API")

    # load env vars for cognito if available
    env_path = Path("../frontend/.env")
    if env_path.exists():
        load_dotenv(env_path)

    # function to get the user from cognito
    auth = Cognito(
        region=os.environ["ZENO_USER_POOL_AUTH_REGION"],
        userPoolId=os.environ["ZENO_USER_POOL_ID"],
        client_id=os.environ["ZENO_USER_POOL_CLIENT_ID"],
    )

    # if we have a CORS_ORIGIN variable in the environment, add middleware
    if "CORS_ORIGIN" in os.environ:
        app.add_middleware(
            CORSMiddleware,
            allow_origins=[os.environ["CORS_ORIGIN"]],
            allow_credentials=True,
            allow_methods=["*"],
            allow_headers=["*"],
        )

    api_app = FastAPI(
        title="Backend API", generate_unique_id_function=lambda route: route.name
    )
    app.mount("/api", api_app)

    # ping server route to check if live
    @app.get("/ping")
    def ping():
        return Response(status_code=status.HTTP_200_OK)

    ###################################################################### Fetch
    @api_app.get(
        "/users", response_model=list[User], tags=["zeno"], dependencies=[Depends(auth)]
    )
    def get_users():
        return select.users()

    @api_app.get(
        "/organization-names",
        response_model=list[Organization],
        tags=["zeno"],
        dependencies=[Depends(auth)],
    )
    def get_organization_names():
        return select.organization_names()

    @api_app.get(
        "/data/{project}",
        response_model=bytes,
        tags=["zeno"],
    )
    def get_data(project: str, data_id: str, request: Request):
        if not util.access_valid(project, request):
            return Response(status_code=401)
        file_path = Path("data", project, data_id)
        if not Path.is_file(file_path):
            return Response(status_code=404)
        blob = open(file_path, "rb").read()
        return Response(blob)

    @api_app.get(
        "/project-stats/{project}",
        response_model=ProjectStats,
        tags=["zeno"],
    )
    def get_project_stats(project: str, request: Request):
        if not util.access_valid(project, request):
            return Response(status_code=401)
        return select.project_stats(project)

    @api_app.get(
        "/models/{project}",
        response_model=list[str],
        tags=["zeno"],
    )
    def get_models(project: str, request: Request):
        if not util.access_valid(project, request):
            return Response(status_code=401)
        return select.models(project)

    @api_app.get(
        "/metrics/{project}",
        response_model=list[Metric],
        tags=["zeno"],
    )
    def get_metrics(project: str, request: Request):
        if not util.access_valid(project, request):
            return Response(status_code=401)
        return select.metrics(project)

    @api_app.get(
        "/folders/{project}",
        response_model=list[Folder],
        tags=["zeno"],
    )
    def get_folders(project: str, request: Request):
        if not util.access_valid(project, request):
            return Response(status_code=401)
        return select.folders(project)

    @api_app.get(
        "/slices/{project}",
        response_model=list[Slice],
        tags=["zeno"],
    )
    def get_slices(project: str, request: Request):
        if not util.access_valid(project, request):
            return Response(status_code=401)
        return select.slices(project)

    @api_app.get(
        "/charts/{project}",
        response_model=list[Chart],
        tags=["zeno"],
    )
    def get_charts(project: str, request: Request):
        if not util.access_valid(project, request):
            return Response(status_code=401)
        return select.charts(project)

    @api_app.get(
        "/columns/{project}",
        response_model=list[ZenoColumn],
        tags=["zeno"],
    )
    def get_columns(project: str, request: Request):
        if not util.access_valid(project, request):
            return Response(status_code=401)
        return select.columns(project)

    @api_app.get(
        "/tags/{project}",
        response_model=list[Tag],
        tags=["zeno"],
    )
    def get_tags(project: str, request: Request):
        if not util.access_valid(project, request):
            return Response(status_code=401)
        return select.tags(project)

    @api_app.post(
        "/tag-metric/{project}",
        response_model=GroupMetric,
        tags=["zeno"],
    )
    def get_metric_for_tag(metric_key: TagMetricKey, project: str, request: Request):
        if not util.access_valid(project, request):
            return Response(status_code=401)
        filter_sql = table_filter(
            project, metric_key.model, None, metric_key.tag.data_ids
        )
        return metric_map(metric_key.metric, project, metric_key.model, filter_sql)

    @api_app.post(
        "/slice-finder/{project}",
        tags=["zeno"],
        response_model=SliceFinderReturn,
        dependencies=[Depends(auth)],
    )
    def run_slice_finder(req: SliceFinderRequest, project: str):
        return slice_finder(project, req)

    @api_app.post(
        "/filtered-table/{project}",
        response_model=str,
        tags=["zeno"],
    )
    def get_filtered_table(req: TableRequest, project: str, request: Request):
        if not util.access_valid(project, request):
            return Response(status_code=401)
        filter_sql = table_filter(project, None, req.filter_predicates, req.data_ids)
        sql_table = select.table_data_paginated(
            project, filter_sql, req.offset, req.limit
        )
        filt_df = pd.DataFrame(sql_table.table, columns=sql_table.columns)
        if req.diff_column_1 and req.diff_column_2:
            filt_df = generate_diff_cols(
                filt_df, req.diff_column_1, req.diff_column_2, project
            )
        return filt_df.to_json(orient="records")

    @api_app.post(
        "/chart-data/{project}",
        tags=["zeno"],
        response_model=str,
    )
    def get_chart_data(chart: Chart, project: str, request: Request):
        if not util.access_valid(project, request):
            return Response(status_code=401)
        return chart_data(chart, project)

    @api_app.post("/organizations", tags=["zeno"], response_model=list[Organization])
    def get_organizations(current_user=Depends(auth.claim())):
        user = select.user(current_user["username"])
        if user is None:
            return Response(status_code=status.HTTP_500_INTERNAL_SERVER_ERROR)
        return select.organizations(user)

    @api_app.get("/project-public/{project_uuid}", response_model=bool, tags=["zeno"])
    def is_project_public(project_uuid: str):
        return select.project_public(project_uuid)

    @api_app.post("/project/{owner}/{project}", response_model=Project, tags=["zeno"])
    def get_project(owner_name: str, project_name: str, request: Request):
        uuid = get_project_uuid(owner_name, project_name)
        if uuid is None:
            return Response(status_code=status.HTTP_500_INTERNAL_SERVER_ERROR)
        if not util.access_valid(uuid, request):
            return Response(status_code=401)
        return select.project(
            owner_name, project_name, util.get_user_from_token(request)
        )

    @api_app.get(
        "/project-uuid/{owner_name}/{project_name}",
        response_model=str,
        dependencies=[Depends(auth)],
        tags=["zeno"],
    )
    def get_project_uuid(owner_name: str, project_name: str):
        uuid = select.project_uuid(owner_name, project_name)
        if uuid is None:
            raise HTTPException(
                status_code=status.HTTP_400_BAD_REQUEST,
                detail=(
                    "ERROR: Project "
                    + owner_name
                    + "/"
                    + project_name
                    + " does not exist."
                ),
            )
        return uuid

    @api_app.get(
        "/projects",
        response_model=list[Project],
        tags=["zeno"],
    )
    def get_projects(current_user=Depends(auth.claim())):
        user = select.user(current_user["username"])
        if user is None:
            return Response(status_code=status.HTTP_500_INTERNAL_SERVER_ERROR)
        return select.projects(user)

    @api_app.get(
        "/public-projects",
        response_model=list[Project],
        tags=["zeno"],
    )
    def get_public_projects():
        return select.public_projects()

    @api_app.post(
        "/slice-metrics/{project}",
        response_model=list[GroupMetric],
        tags=["zeno"],
    )
    def get_metrics_for_slices(req: MetricRequest, project: str, request: Request):
        if not util.access_valid(project, request):
            return Response(status_code=401)
        return_metrics: list[GroupMetric] = []
        for metric_key in req.metric_keys:
            filter_sql = table_filter(
                project,
                metric_key.model,
                metric_key.slice.filter_predicates,
                req.data_ids,
            )
            return_metrics.append(
                metric_map(metric_key.metric, project, metric_key.model, filter_sql)
            )
        return return_metrics

    @api_app.post(
        "/histograms/{project}",
        response_model=list[list[HistogramBucket]],
        tags=["zeno"],
    )
    def get_histogram_buckets(req: list[ZenoColumn], project: str, request: Request):
        if not util.access_valid(project, request):
            return Response(status_code=401)
        return histogram_buckets(project, req)

    @api_app.post(
        "/histogram-counts/{project}",
        response_model=list[list[int]],
        tags=["zeno"],
    )
    def calculate_histogram_counts(
        req: HistogramRequest, project: str, request: Request
    ):
        if not util.access_valid(project, request):
            return Response(status_code=401)
        return histogram_counts(project, req)

    @api_app.post(
        "/histogram-metrics/{project}",
        response_model=list[list[float | None]],
        tags=["zeno"],
    )
    def calculate_histogram_metrics(
        req: HistogramRequest, project: str, request: Request
    ):
        if not util.access_valid(project, request):
            return Response(status_code=401)
        return histogram_metrics(project, req)

    @api_app.get(
        "/project-users/{project}",
        response_model=list[User],
        tags=["zeno"],
        dependencies=[Depends(auth)],
    )
    def get_project_users(project: str):
        return select.project_users(project)

    @api_app.get(
<<<<<<< HEAD
        "/api-key/", response_model=str, tags=["zeno"], dependencies=[Depends(auth)]
    )
    def get_api_key(current_user=Depends(auth.claim())):
        user = select.user(current_user["username"])
        if user is None:
            return Response(status_code=status.HTTP_500_INTERNAL_SERVER_ERROR)
        return select.api_key(user)

    @api_app.get(
        "/project_organizations/{project}",
=======
        "/project-organizations/{project}",
>>>>>>> 8a1ad35c
        response_model=list[Organization],
        tags=["zeno"],
        dependencies=[Depends(auth)],
    )
    def get_project_orgs(project: str):
        return select.project_orgs(project)

    @api_app.post(
        "/string-filter/{project}",
        response_model=list[str],
        tags=["zeno"],
    )
    def filter_string_metadata(
        project: str, req: StringFilterRequest, request: Request
    ):
        if not util.access_valid(project, request):
            return Response(status_code=401)
        return select.filered_short_string_column_values(project, req)

    ####################################################################### Insert
    @api_app.post(
        "/login", response_model=User, tags=["zeno"], dependencies=[Depends(auth)]
    )
    def login(name: str):
        try:
            fetched_user = select.user(name)
        except Exception as exc:
            raise HTTPException(
                status_code=status.HTTP_500_INTERNAL_SERVER_ERROR,
                detail=str(exc),
            ) from exc
        if fetched_user is None:
            try:
                insert.user(User(id=-1, name=name, admin=None))
                return select.user(name)
            except Exception as exc:
                raise HTTPException(
                    status_code=status.HTTP_500_INTERNAL_SERVER_ERROR,
                    detail=str(exc),
                ) from exc
        else:
            return fetched_user

    @api_app.post("/project", tags=["zeno"])
    def create_project(project: Project, current_user=Depends(auth.claim())):
        if select.project_exists(project.owner_name, project.name):
            raise HTTPException(
                status_code=status.HTTP_400_BAD_REQUEST,
                detail=("ERROR: Project already exists."),
            )

        project.uuid = str(uuid.uuid4())
        user = select.user(current_user["username"])
        if user is None:
            raise HTTPException(
                status_code=status.HTTP_400_BAD_REQUEST,
                detail=("ERROR: User could not be found."),
            )

        insert.project(project, user)
        return project.uuid

    @api_app.post("/dataset/{project}", tags=["zeno"], dependencies=[Depends(auth)])
    def upload_dataset(
        project: str,
        id_column: str = Form(...),
        label_column: str = Form(None),
        data_column: str = Form(None),
        file: UploadFile = File(...),
    ):
        try:
            bytes = file.file.read()
            dataset_df = pd.read_feather(io.BytesIO(bytes))
        except Exception as e:
            raise HTTPException(
                status_code=status.HTTP_400_BAD_REQUEST,
                detail=("ERROR: Unable to read dataset: " + str(e)),
            ) from e

        try:
            insert.dataset(project, dataset_df, id_column, label_column, data_column)
        except Exception as e:
            raise HTTPException(
                status_code=status.HTTP_500_INTERNAL_SERVER_ERROR,
                detail=("ERROR: Unable to create dataset table: " + str(e)),
            ) from e

    @api_app.post("/system/{project}", tags=["zeno"], dependencies=[Depends(auth)])
    def upload_system(
        project: str,
        system_name: str = Form(...),
        output_column: str = Form(...),
        id_column: str = Form(...),
        file: UploadFile = File(...),
    ):
        try:
            bytes = file.file.read()
            system_df = pd.read_feather(io.BytesIO(bytes))
        except Exception as e:
            raise HTTPException(
                status_code=status.HTTP_400_BAD_REQUEST,
                detail=("ERROR: Unable to read system data: " + str(e)),
            ) from e

        try:
            insert.system(project, system_df, system_name, output_column, id_column)
        except Exception as e:
            raise HTTPException(
                status_code=status.HTTP_500_INTERNAL_SERVER_ERROR,
                detail=("ERROR: Unable to create system table: " + str(e)),
            ) from e

    @api_app.post("/folder/{project}", tags=["zeno"], dependencies=[Depends(auth)])
    def add_folder(project: str, name: str):
        insert.folder(project, name)

    @api_app.post("/slice/{project}", tags=["zeno"], dependencies=[Depends(auth)])
    def add_slice(project: str, req: Slice):
        insert.slice(project, req)

    @api_app.post("/chart/{project}", tags=["zeno"], dependencies=[Depends(auth)])
    def add_chart(project: str, chart: Chart):
        insert.chart(project, chart)

    @api_app.post("/tag/{project}", tags=["zeno"], dependencies=[Depends(auth)])
    def add_tag(tag: Tag, project: str):
        insert.tag(project, tag)

    @api_app.post("/add-organization", tags=["zeno"], dependencies=[Depends(auth)])
    def add_organization(user: User, organization: Organization):
        insert.organization(user, organization)

    @api_app.post(
        "/add-project-user/{project}", tags=["zeno"], dependencies=[Depends(auth)]
    )
    def add_project_user(project: str, user: User):
        project_obj = select.project_from_uuid(project)
        if project_obj is not None and project_obj.owner_name != user.name:
            insert.project_user(project, user)

    @api_app.post(
        "/add-project-org/{project}", tags=["zeno"], dependencies=[Depends(auth)]
    )
    def add_project_org(project: str, organization: Organization):
        insert.project_org(project, organization)

    ####################################################################### Update
    @api_app.post(
        "/slice/update/{project}", tags=["zeno"], dependencies=[Depends(auth)]
    )
    def update_slice(req: Slice, project: str):
        update.slice(req, project)

    @api_app.post(
        "/chart/update/{project}", tags=["zeno"], dependencies=[Depends(auth)]
    )
    def update_chart(chart: Chart, project: str):
        update.chart(chart, project)

    @api_app.post(
        "/folder/update/{project}", tags=["zeno"], dependencies=[Depends(auth)]
    )
    def update_folder(folder: Folder, project: str):
        update.folder(folder, project)

    @api_app.post("/tag/update/{project}", tags=["zeno"], dependencies=[Depends(auth)])
    def update_tag(tag: Tag, project: str):
        update.tag(tag, project)

    @api_app.post("/user/update", tags=["zeno"], dependencies=[Depends(auth)])
    def update_user(user: User):
        update.user(user)

    @api_app.post("/organization/update", tags=["zeno"], dependencies=[Depends(auth)])
    def update_organization(organization: Organization):
        update.organization(organization)

    @api_app.post("/project/update", tags=["zeno"], dependencies=[Depends(auth)])
    def update_project(project: Project):
        update.project(project)

    @api_app.post(
        "/project-user/update/{project}", tags=["zeno"], dependencies=[Depends(auth)]
    )
    def update_project_user(project: str, user: User):
        update.project_user(project, user)

    @api_app.post(
        "/project-org/update/{project}", tags=["zeno"], dependencies=[Depends(auth)]
    )
    def update_project_org(project: str, organization: Organization):
        update.project_org(project, organization)

    ####################################################################### Delete
    @api_app.delete("/project/{project}", tags=["zeno"])
    def delete_project(project: str, current_user=Depends(auth.claim())):
        project_obj = select.project_from_uuid(project)
        if project_obj is None or project_obj.owner_name != current_user["username"]:
            return  # make sure only project owners can delete a project
        data_path = Path("data", project)
        if data_path.exists():
            shutil.rmtree(data_path)
        delete.project(project)

    @api_app.delete("/slice", tags=["zeno"], dependencies=[Depends(auth)])
    def delete_slice(req: Slice):
        delete.slice(req)

    @api_app.delete("/chart", tags=["zeno"], dependencies=[Depends(auth)])
    def delete_chart(chart: Chart):
        delete.chart(chart)

    @api_app.delete("/folder", tags=["zeno"], dependencies=[Depends(auth)])
    def delete_folder(folder: Folder):
        delete.folder(folder)

    @api_app.delete("/tag", tags=["zeno"], dependencies=[Depends(auth)])
    def delete_tag(tag: Tag):
        delete.tag(tag)

    @api_app.delete("/organization", tags=["zeno"], dependencies=[Depends(auth)])
    def delete_organization(organization: Organization):
        delete.organization(organization)

    @api_app.delete(
        "/project-user/{project}", tags=["zeno"], dependencies=[Depends(auth)]
    )
    def delete_project_user(project: str, user: User):
        delete.project_user(project, user)

    @api_app.delete(
        "/project-org/{project}", tags=["zeno"], dependencies=[Depends(auth)]
    )
    def delete_project_org(project: str, organization: Organization):
        delete.project_org(project, organization)

    return app


def serve():
    """Serve the FastAPI application for the backend."""
    app = get_server()
    uvicorn.run(
        app,
        host=os.environ["BACKEND_HOST"] if "BACKEND_HOST" in os.environ else "0.0.0.0",
        port=int(os.environ["BACKEND_PORT"]) if "BACKEND_PORT" in os.environ else 80,
    )<|MERGE_RESOLUTION|>--- conflicted
+++ resolved
@@ -387,7 +387,6 @@
         return select.project_users(project)
 
     @api_app.get(
-<<<<<<< HEAD
         "/api-key/", response_model=str, tags=["zeno"], dependencies=[Depends(auth)]
     )
     def get_api_key(current_user=Depends(auth.claim())):
@@ -397,10 +396,7 @@
         return select.api_key(user)
 
     @api_app.get(
-        "/project_organizations/{project}",
-=======
         "/project-organizations/{project}",
->>>>>>> 8a1ad35c
         response_model=list[Organization],
         tags=["zeno"],
         dependencies=[Depends(auth)],
