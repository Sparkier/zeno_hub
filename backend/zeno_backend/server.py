--- conflicted
+++ resolved
@@ -477,22 +477,13 @@
         dependencies=[Depends(auth)],
     )
     def add_slice(project: str, req: Slice):
-<<<<<<< HEAD
-        res = insert.slice(project, req)
-        if res is None:
-=======
         id = insert.slice(project, req)
         if id is None:
->>>>>>> e1a1b197
             raise HTTPException(
                 status_code=status.HTTP_500_INTERNAL_SERVER_ERROR,
                 detail="Failed to insert slice",
             )
-<<<<<<< HEAD
-        return res
-=======
         return id
->>>>>>> e1a1b197
 
     @api_app.post(
         "/chart/{project}",
