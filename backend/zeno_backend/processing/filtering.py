--- conflicted
+++ resolved
@@ -34,7 +34,6 @@
                     + sql.SQL(")")
                 )
         else:
-<<<<<<< HEAD
             if str(f.value).lower() in [
                 "true",
                 "false",
@@ -42,20 +41,8 @@
                 val = "True" if str(f.value).lower() == "true" else "False"
             else:
                 val = f.value
-=======
-            try:
-                val = str(float(f.value))
-            except ValueError:
-                if str(f.value).lower() in [
-                    "true",
-                    "false",
-                ]:
-                    val = "True" if str(f.value).lower() == "true" else "False"
-                else:
-                    val = str(f.value)
-                    if f.operation == Operation.LIKE or f.operation == Operation.ILIKE:
-                        val = "%" + val + "%"
->>>>>>> c6846a8b
+            if f.operation == Operation.LIKE or f.operation == Operation.ILIKE:
+                val = "%" + str(val) + "%"
             column_id = (
                 f.column.id
                 if f.column.model is None or model is None
