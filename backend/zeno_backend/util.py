--- conflicted
+++ resolved
@@ -73,10 +73,7 @@
             )
 
 
-<<<<<<< HEAD
-async def report_access_valid(report: int, request: Request):
-=======
-def project_editor(project_uuid: str, request: Request):
+async def project_editor(project_uuid: str, request: Request):
     """Check whether a user is an editor of a project.
 
     Args:
@@ -87,7 +84,7 @@
         HTTPException: if the project is not found or the user is not an editor.
     """
     token = request.headers.get("authorization")
-    user = util.get_user_from_token(request)
+    user = await util.get_user_from_token(request)
     if token is None or not verify_token(token) or user is None:
         raise HTTPException(
             status_code=status.HTTP_401_UNAUTHORIZED,
@@ -95,7 +92,7 @@
         )
     available_project_ids = map(
         lambda x: x.uuid,
-        filter(lambda y: y.editor, select.projects(user, HomeRequest())),
+        filter(lambda y: y.editor, await select.projects(user, HomeRequest())),
     )
     if project_uuid not in available_project_ids:
         raise HTTPException(
@@ -104,8 +101,7 @@
         )
 
 
-def report_access_valid(report: int, request: Request):
->>>>>>> 6ec33fcd
+async def report_access_valid(report: int, request: Request):
     """Check whether accessing a resource is valid.
 
     Args:
@@ -133,10 +129,7 @@
             )
 
 
-<<<<<<< HEAD
-async def get_user_from_token(request: Request) -> User | None:
-=======
-def report_editor(report_id: int, request: Request):
+async def report_editor(report_id: int, request: Request):
     """Check whether a user is an editor of a report.
 
     Args:
@@ -147,7 +140,7 @@
         HTTPException: if the report is not found or the user is not an editor.
     """
     token = request.headers.get("authorization")
-    user = util.get_user_from_token(request)
+    user = await util.get_user_from_token(request)
     if token is None or not verify_token(token) or user is None:
         raise HTTPException(
             status_code=status.HTTP_401_UNAUTHORIZED,
@@ -155,7 +148,7 @@
         )
     available_report_ids = map(
         lambda x: x.id,
-        filter(lambda y: y.editor, select.reports(user, HomeRequest())),
+        filter(lambda y: y.editor, await select.reports(user, HomeRequest())),
     )
     if report_id not in available_report_ids:
         raise HTTPException(
@@ -164,8 +157,7 @@
         )
 
 
-def get_user_from_token(request: Request) -> User | None:
->>>>>>> 6ec33fcd
+async def get_user_from_token(request: Request) -> User | None:
     """Get a user from a cognito access token.
 
     Args:
