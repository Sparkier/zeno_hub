--- conflicted
+++ resolved
@@ -90,7 +90,6 @@
 	<div
 		class="m-auto flex max-w-4xl flex-col rounded bg-background px-6 pb-20 sm:mb-0 sm:mt-0 md:mb-6"
 	>
-<<<<<<< HEAD
 		<div class="mt-4 flex flex-col items-center justify-between sm:flex-row">
 			<div class="flex items-center">
 				<h1 class="text-grey-darkest mr-6 text-5xl">
@@ -101,7 +100,6 @@
 					user={data.user}
 					likes={data.numLikes}
 					liked={data.userLiked}
-					report
 				/>
 			</div>
 			{#if data.report.editor}
@@ -111,18 +109,6 @@
 					on:click={() => (reportEdit = true)}>Settings</Button
 				>
 			{/if}
-=======
-		<div class="mt-12 flex items-center justify-between">
-			<h1 class="text-grey-darkest mr-6 text-5xl">
-				{data.report.name}
-			</h1>
-			<LikeButton
-				on:like={() => zenoClient.likeReport(data.report.id)}
-				user={data.user}
-				likes={data.numLikes}
-				liked={data.userLiked}
-			/>
->>>>>>> fa848ca7
 		</div>
 		<h5 class="mt-4 text-lg">Author: {data.report.ownerName}</h5>
 		<span class="mt-2 text-grey-darker"
