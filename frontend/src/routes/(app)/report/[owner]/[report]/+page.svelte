<script lang="ts">
	import LikeButton from '$lib/components/general/LikeButton.svelte';
	import Confirm from '$lib/components/popups/Confirm.svelte';
	import AddElementButton from '$lib/components/report/AddElementButton.svelte';
	import ElementContainer from '$lib/components/report/ElementContainer.svelte';
	import { ReportElementType, ZenoService, type Project, type ReportElement } from '$lib/zenoapi';
	import Svelecte from 'svelecte';
	import { getContext } from 'svelte';
	import { dndzone } from 'svelte-dnd-action';

	export let data;

	let elements = data.reportElements.sort((a, b) => a.position - b.position);
	let selectedProjects = data.report.linkedProjects ?? [];
	let editId = -1;
	let showConfirmDelete = -1;
	let dragEnabled = false;

	const zenoClient = getContext('zenoClient') as ZenoService;

	function deleteElement(elementId: number) {
		if (elementId < 0) return;
		elements = elements.filter((e) => e.id !== elementId);
		zenoClient.deleteReportElement(elementId);
	}

	function addElement(elementIndex: number) {
		zenoClient
			.addReportElement(data.report.id, {
				type: ReportElementType.TEXT,
				data: 'new element',
				position: elementIndex
			})
			.then((res) => {
				elements.filter((d) => d.position >= elementIndex).forEach((d) => d.position++);
				elements.push({
					id: res,
					type: ReportElementType.TEXT,
					data: 'new element',
					position: elementIndex
				});
				elements = elements.sort((a, b) => a.position - b.position);
				editId = res;
			});
	}

	function updateReportProjects(e: CustomEvent) {
		const projectUuids = e.detail.map((p: Project) => p.uuid);
		zenoClient.updateReportProjects(data.report.id, projectUuids);
	}

	function handleDropped(e: CustomEvent) {
		e.detail.items.forEach((item: ReportElement, index: number) => {
			item.position = index;
			zenoClient.updateReportElement(data.report.id, { ...item, position: index });
		});
		elements = e.detail.items;
		dragEnabled = false;
	}

	function handleMoved(e: CustomEvent) {
		elements = e.detail.items;
	}
</script>

{#if showConfirmDelete !== -1}
	<Confirm
		message="Are you sure you want to delete this element?"
		on:cancel={() => {
			showConfirmDelete = -1;
		}}
		on:confirm={() => {
			deleteElement(showConfirmDelete);
			showConfirmDelete = -1;
		}}
	/>
{/if}
<<<<<<< HEAD
<div class="h-full w-full overflow-scroll bg-yellowish">
	<div
		class="m-auto flex max-w-4xl flex-col rounded bg-background px-10 pb-20 shadow sm:mb-0 sm:mt-0 md:mb-6 md:mt-6"
=======
<div class="bg-yellowish h-full w-full overflow-scroll">
	<div
		class="bg-background m-auto flex max-w-4xl flex-col rounded px-10 pb-20 shadow sm:mb-0 sm:mt-0 md:mb-6 md:mt-6"
>>>>>>> c3e4ca49
	>
		<div class="mt-12 flex items-center justify-between">
			<h1 class="text-grey-darkest mr-6 text-5xl">
				{data.report.name}
			</h1>
			<LikeButton
				on:like={() => zenoClient.likeReport(data.report.id)}
				user={data.user}
				likes={data.numLikes}
				liked={data.userLiked}
				report
			/>
		</div>
<<<<<<< HEAD
		<h5 class="ml-1 mt-4 text-lg">Author: {data.report.ownerName}</h5>
		<hr class="mt-4 text-grey-light" />
=======
		<h5 class="mt-4 text-lg">Author: {data.report.ownerName}</h5>
		<span class="text-grey-darker mt-2"
			>Updated: {new Date(data.report.updatedAt ?? '').toLocaleString()}</span
		>
		<hr class="text-grey-light mt-4" />
>>>>>>> c3e4ca49

		{#if data.report.editor}
			<p class="mb-2 mt-4">Associated Projects</p>
			{#await zenoClient.getProjects() then projects}
				<Svelecte
					bind:value={selectedProjects}
					on:change={updateReportProjects}
					valueField="uuid"
					labelField="name"
					searchable={false}
					multiple={true}
					options={projects}
				/>
			{/await}
<<<<<<< HEAD
			<hr class="mb-4 mt-4 text-grey-light" />
=======
			<hr class="text-grey-light mb-4 mt-4" />
>>>>>>> c3e4ca49
			<AddElementButton
				position={0}
				{addElement}
				alwaysShow={elements.length === 0 ? true : false}
			/>
		{/if}
		<div
			class="mt-2 flex flex-col"
			use:dndzone={{
				items: elements,
				dragDisabled: !dragEnabled,
				dropTargetStyle: {},
				flipDurationMs: 100
			}}
			on:consider={handleMoved}
			on:finalize={handleDropped}
		>
			{#each elements as element (element.id)}
				<ElementContainer
					bind:element
					bind:editId
					bind:dragEnabled
					bind:showConfirmDelete
					{addElement}
					{selectedProjects}
					report={data.report}
				/>
			{/each}
		</div>
	</div>
</div><|MERGE_RESOLUTION|>--- conflicted
+++ resolved
@@ -75,15 +75,9 @@
 		}}
 	/>
 {/if}
-<<<<<<< HEAD
 <div class="h-full w-full overflow-scroll bg-yellowish">
 	<div
 		class="m-auto flex max-w-4xl flex-col rounded bg-background px-10 pb-20 shadow sm:mb-0 sm:mt-0 md:mb-6 md:mt-6"
-=======
-<div class="bg-yellowish h-full w-full overflow-scroll">
-	<div
-		class="bg-background m-auto flex max-w-4xl flex-col rounded px-10 pb-20 shadow sm:mb-0 sm:mt-0 md:mb-6 md:mt-6"
->>>>>>> c3e4ca49
 	>
 		<div class="mt-12 flex items-center justify-between">
 			<h1 class="text-grey-darkest mr-6 text-5xl">
@@ -97,16 +91,11 @@
 				report
 			/>
 		</div>
-<<<<<<< HEAD
-		<h5 class="ml-1 mt-4 text-lg">Author: {data.report.ownerName}</h5>
-		<hr class="mt-4 text-grey-light" />
-=======
 		<h5 class="mt-4 text-lg">Author: {data.report.ownerName}</h5>
-		<span class="text-grey-darker mt-2"
+		<span class="mt-2 text-grey-darker"
 			>Updated: {new Date(data.report.updatedAt ?? '').toLocaleString()}</span
 		>
-		<hr class="text-grey-light mt-4" />
->>>>>>> c3e4ca49
+		<hr class="mt-4 text-grey-light" />
 
 		{#if data.report.editor}
 			<p class="mb-2 mt-4">Associated Projects</p>
@@ -121,11 +110,7 @@
 					options={projects}
 				/>
 			{/await}
-<<<<<<< HEAD
 			<hr class="mb-4 mt-4 text-grey-light" />
-=======
-			<hr class="text-grey-light mb-4 mt-4" />
->>>>>>> c3e4ca49
 			<AddElementButton
 				position={0}
 				{addElement}
