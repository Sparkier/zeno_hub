<script lang="ts">
	import { goto } from '$app/navigation';
	import Element from '$lib/components/report/Element.svelte';
	import ElementEdit from '$lib/components/report/ElementEdit.svelte';
	import {
		ReportElementType,
		ZenoService,
		type Chart,
		type Project,
		type ReportElement,
		type Slice
	} from '$lib/zenoapi';
	import { mdiDrag } from '@mdi/js';
	import Button, { Icon } from '@smui/button';
	import Svelecte from 'svelecte';
	import { getContext } from 'svelte';
	import { dndzone } from 'svelte-dnd-action';

	export let data;

	let elements = data.reportElements.sort((a, b) => a.position - b.position);
	let selectedProjects = data.report.linkedProjects ?? [];
	let editId = -1;
	let dragEnabled = false;
	let chartOptions: Promise<Chart[]> = new Promise(() => []);
	let sliceOptions: Promise<Slice[]> = new Promise(() => []);

	const zenoClient = getContext('zenoClient') as ZenoService;

	$: chartOptions =
		selectedProjects.length > 0
			? zenoClient.getChartsForProjects(selectedProjects)
			: new Promise(() => []);
	$: sliceOptions =
		selectedProjects.length > 0
			? zenoClient.getSlicesForProjects(selectedProjects)
			: new Promise(() => []);

	function deleteElement(elementId: number) {
		if (elementId < 0) return;
		elements = elements.filter((e) => e.id !== elementId);
		zenoClient.deleteReportElement(elementId);
	}

	function addElement(elementIndex: number) {
		zenoClient
			.addReportElement(data.report.id, {
				type: ReportElementType.TEXT,
				data: 'new element',
				position: elementIndex
			})
			.then(
				(res) =>
					(elements = [
						...elements,
						{
							id: res,
							type: ReportElementType.TEXT,
							data: 'new element',
							position: elementIndex
						}
					])
			);
	}

	// eslint-disable-next-line @typescript-eslint/no-explicit-any
	function updateReportName(e: any) {
		const name = e.target?.textContent.replaceAll(/[/]/g, '');
		zenoClient.updateReport({ ...data.report, name: name }).then(() => {
			goto('/report/' + data.report.ownerName + '/' + encodeURIComponent(name));
		});
	}

	function updateReportProjects(e: CustomEvent) {
		const projectUuids = e.detail.map((p: Project) => p.uuid);
		zenoClient.updateReportProjects(data.report.id, projectUuids);
		if (projectUuids.length > 0) {
			chartOptions = zenoClient.getChartsForProjects(projectUuids);
		} else {
			chartOptions = new Promise(() => []);
		}
	}

	function handleDropped(e: CustomEvent) {
		e.detail.items.forEach((item: ReportElement, index: number) => {
			item.position = index;
			zenoClient.updateReportElement(data.report.id, { ...item, position: index });
		});
		elements = e.detail.items;
		dragEnabled = false;
	}

	function handleMoved(e: CustomEvent) {
		elements = e.detail.items;
	}
</script>

<div class="w-full h-full bg-yellowish overflow-scroll">
	<div
		class="flex flex-col max-w-4xl m-auto bg-background px-10 pb-20 md:mt-6 md:mb-6 sm:mt-0 sm:mb-0 rounded shadow"
	>
		<div class="flex items-center mt-12 justify-between">
<<<<<<< HEAD
			<h1 class="text-5xl mr-6 text-grey-darkest" on:blur={(e) => updateReportName(e)}>
				{$report.name}
			</h1>
=======
			<h1
				class="text-5xl mr-6 text-grey-darkest"
				contenteditable={isEdit ? true : false}
				on:blur={(e) => updateReportName(e)}
			>
				{data.report.name}
			</h1>
			{#if data.report.editor}
				<Button variant="raised" on:click={() => (isEdit = !isEdit)}>
					<Label>{isEdit ? 'View' : 'Edit'}</Label>
				</Button>
			{/if}
>>>>>>> e42d6f3b
		</div>
		<h5 class="mt-4 ml-1 text-lg">Author: {data.report.ownerName}</h5>

		{#if $report.editor}
			<p class="mt-4 mb-2">Associated Projects</p>
			{#await zenoClient.getProjects() then projects}
				<Svelecte
					bind:value={selectedProjects}
					on:change={updateReportProjects}
					valueField="uuid"
					labelField="name"
					searchable={false}
					multiple={true}
					options={projects}
				/>
			{/await}
		{/if}
		<div
			class="flex flex-col hover:border-primary-mid"
			use:dndzone={{ items: elements, dragDisabled: !dragEnabled }}
			on:consider={handleMoved}
			on:finalize={handleDropped}
		>
			{#each elements as element (element.id)}
<<<<<<< HEAD
				<div
					class="border-2 hover:border-primary-mid rounded p-4 relative {editId === element.id
						? 'border-primary-mid'
						: 'border-white'}
					{$report.editor ? 'group/edit' : ''}"
				>
					<button
						class="group-hover/edit:block hidden px-4 py-1 border-primary-mid border-2 absolute bg-white -top-4 rounded-md"
						on:click={() =>
							editId === element.id || element.id === null || element.id === undefined
								? (editId = -1)
								: (editId = element.id)}
					>
						{editId === element.id ? 'done' : 'edit'}
					</button>
					<button
						class="group-hover/edit:block hidden px-4 py-1 border-primary-mid border-2 absolute bg-white -top-4 right-4 rounded-md"
						on:click={() => deleteElement(element.id ?? -1)}
					>
						{'delete'}
					</button>
					<div
						class="group-hover/edit:flex hidden mr-2 cursor-move absolute -left-3 bg-white border-primary-mid border-2 rounded-md"
					>
						<Icon
							style="outline:none; width: 24px; height: 24px"
							tag="svg"
							viewBox="0 0 24 24"
							on:mousedown={() => (dragEnabled = true)}
						>
							<path fill="black" d={mdiDrag} />
						</Icon>
					</div>
					{#if editId === element.id}
						<ElementEdit bind:element {chartOptions} {sliceOptions} reportId={$report.id} />
					{:else}
						<Element {element} {chartOptions} />
					{/if}
				</div>
=======
				{#if isEdit}
					<ElementEdit
						bind:element
						bind:dragEnabled
						{chartOptions}
						{sliceOptions}
						reportId={data.report.id}
						on:delete={() => deleteElement(element.id ?? -1)}
					/>
				{:else}
					<Element {element} {chartOptions} />
				{/if}
>>>>>>> e42d6f3b
			{/each}
			<br />
			{#if $report.editor}
				<Button variant="raised" on:click={() => addElement(elements.length)}>Add Element</Button>
			{/if}
		</div>
	</div>
</div><|MERGE_RESOLUTION|>--- conflicted
+++ resolved
@@ -1,5 +1,4 @@
 <script lang="ts">
-	import { goto } from '$app/navigation';
 	import Element from '$lib/components/report/Element.svelte';
 	import ElementEdit from '$lib/components/report/ElementEdit.svelte';
 	import {
@@ -63,14 +62,6 @@
 			);
 	}
 
-	// eslint-disable-next-line @typescript-eslint/no-explicit-any
-	function updateReportName(e: any) {
-		const name = e.target?.textContent.replaceAll(/[/]/g, '');
-		zenoClient.updateReport({ ...data.report, name: name }).then(() => {
-			goto('/report/' + data.report.ownerName + '/' + encodeURIComponent(name));
-		});
-	}
-
 	function updateReportProjects(e: CustomEvent) {
 		const projectUuids = e.detail.map((p: Project) => p.uuid);
 		zenoClient.updateReportProjects(data.report.id, projectUuids);
@@ -100,28 +91,13 @@
 		class="flex flex-col max-w-4xl m-auto bg-background px-10 pb-20 md:mt-6 md:mb-6 sm:mt-0 sm:mb-0 rounded shadow"
 	>
 		<div class="flex items-center mt-12 justify-between">
-<<<<<<< HEAD
-			<h1 class="text-5xl mr-6 text-grey-darkest" on:blur={(e) => updateReportName(e)}>
-				{$report.name}
-			</h1>
-=======
-			<h1
-				class="text-5xl mr-6 text-grey-darkest"
-				contenteditable={isEdit ? true : false}
-				on:blur={(e) => updateReportName(e)}
-			>
+			<h1 class="text-5xl mr-6 text-grey-darkest">
 				{data.report.name}
 			</h1>
-			{#if data.report.editor}
-				<Button variant="raised" on:click={() => (isEdit = !isEdit)}>
-					<Label>{isEdit ? 'View' : 'Edit'}</Label>
-				</Button>
-			{/if}
->>>>>>> e42d6f3b
 		</div>
 		<h5 class="mt-4 ml-1 text-lg">Author: {data.report.ownerName}</h5>
 
-		{#if $report.editor}
+		{#if data.report.editor}
 			<p class="mt-4 mb-2">Associated Projects</p>
 			{#await zenoClient.getProjects() then projects}
 				<Svelecte
@@ -142,12 +118,11 @@
 			on:finalize={handleDropped}
 		>
 			{#each elements as element (element.id)}
-<<<<<<< HEAD
 				<div
 					class="border-2 hover:border-primary-mid rounded p-4 relative {editId === element.id
 						? 'border-primary-mid'
 						: 'border-white'}
-					{$report.editor ? 'group/edit' : ''}"
+					{data.report.editor ? 'group/edit' : ''}"
 				>
 					<button
 						class="group-hover/edit:block hidden px-4 py-1 border-primary-mid border-2 absolute bg-white -top-4 rounded-md"
@@ -177,28 +152,14 @@
 						</Icon>
 					</div>
 					{#if editId === element.id}
-						<ElementEdit bind:element {chartOptions} {sliceOptions} reportId={$report.id} />
+						<ElementEdit bind:element {chartOptions} {sliceOptions} reportId={data.report.id} />
 					{:else}
 						<Element {element} {chartOptions} />
 					{/if}
 				</div>
-=======
-				{#if isEdit}
-					<ElementEdit
-						bind:element
-						bind:dragEnabled
-						{chartOptions}
-						{sliceOptions}
-						reportId={data.report.id}
-						on:delete={() => deleteElement(element.id ?? -1)}
-					/>
-				{:else}
-					<Element {element} {chartOptions} />
-				{/if}
->>>>>>> e42d6f3b
 			{/each}
 			<br />
-			{#if $report.editor}
+			{#if data.report.editor}
 				<Button variant="raised" on:click={() => addElement(elements.length)}>Add Element</Button>
 			{/if}
 		</div>
