--- conflicted
+++ resolved
@@ -3,15 +3,8 @@
 export async function load({ depends, cookies, url }) {
 	depends('app:projects');
 
-<<<<<<< HEAD
 	const zenoClient = await getClient(cookies, url);
-	const publicProjects = await zenoClient.getPublicProjectsDetails();
-=======
-	const zenoClient = new ZenoClient({
-		BASE: getEndpoint()
-	}).zeno;
 	const publicProjectDetails = await zenoClient.getPublicProjectsDetails();
->>>>>>> 6de751a6
 
 	return {
 		publicProjectDetails
