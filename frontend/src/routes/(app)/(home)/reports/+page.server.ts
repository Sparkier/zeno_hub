--- conflicted
+++ resolved
@@ -4,15 +4,8 @@
 	depends('app:projects');
 	depends('app:reports');
 
-<<<<<<< HEAD
 	const zenoClient = await getClient(cookies, url);
-	const publicReports = await zenoClient.getPublicReportsDetails();
-=======
-	const zenoClient = new ZenoClient({
-		BASE: getEndpoint()
-	}).zeno;
 	const publicReportDetails = await zenoClient.getPublicReportsDetails();
->>>>>>> 6de751a6
 
 	return {
 		publicReportDetails
