import { getClient } from '$lib/api/client';
import type { ReportDetails } from '$lib/zenoapi';
import { redirect } from '@sveltejs/kit';

export async function load({ cookies, depends, url }) {
	depends('app:reports');

	const zenoClient = await getClient(cookies, url);
<<<<<<< HEAD
	let reports: ReportDetails[] = [];

	try {
		reports = await zenoClient.getReportsDetails();
=======
	let reportDetails: ReportDetails[] = [];

	try {
		reportDetails = await zenoClient.getReportsDetails();
>>>>>>> 6de751a6
	} catch {
		throw redirect(303, `/login?redirectTo=${url.pathname}`);
	}

	return {
		reportDetails
	};
}<|MERGE_RESOLUTION|>--- conflicted
+++ resolved
@@ -6,17 +6,10 @@
 	depends('app:reports');
 
 	const zenoClient = await getClient(cookies, url);
-<<<<<<< HEAD
-	let reports: ReportDetails[] = [];
-
-	try {
-		reports = await zenoClient.getReportsDetails();
-=======
 	let reportDetails: ReportDetails[] = [];
 
 	try {
 		reportDetails = await zenoClient.getReportsDetails();
->>>>>>> 6de751a6
 	} catch {
 		throw redirect(303, `/login?redirectTo=${url.pathname}`);
 	}
