<script lang="ts">
	import { goto } from '$app/navigation';
	import Banner from '$lib/components/general/Banner.svelte';
	import Instances from '$lib/components/instances/Instances.svelte';
	import MetadataPanel from '$lib/components/metadata/MetadataPanel.svelte';
	import Button from '@smui/button';

	export let data;

	let width: number;
</script>

<svelte:window bind:innerWidth={width} />

{#if width < 600}
	<div class="m-10 rounded-md bg-primary-dark p-10 text-lg text-white">
		Projects are currently not supported on mobile. Please open this project on a computer, or check
		out some of the Zeno Reports.
	</div>
	<div class="m-auto text-center">
		<Button variant="raised" on:click={() => goto('/reports')}>Explore Reports</Button>
	</div>
{:else if !data.hasData}
	<div class="m-auto text-center">
		<Banner>
			Your haven't uploaded any data to your project yet.
			<br />
			Follow the
			<a class="text-primary hover:underline" href="https://zenoml.com/docs/intro"
				>Getting Started Guide</a
			> to learn how to upload a dataset and AI system outputs.
		</Banner>
	</div>
{:else}
<<<<<<< HEAD
	<div class="flex h-full min-h-0 w-full min-w-0 flex-grow flex-row">
		<MetadataPanel compare={data.compare} />
		<div class="flex min-h-0 w-full min-w-0 flex-col px-3">
=======
	<div class="flex h-full min-h-0 w-full min-w-0">
		<MetadataPanel compare={data.compare} />
		<div class="flex w-full min-w-0 flex-col px-3">
>>>>>>> ce834180
			<Instances compare={data.compare} />
		</div>
	</div>
{/if}<|MERGE_RESOLUTION|>--- conflicted
+++ resolved
@@ -32,15 +32,9 @@
 		</Banner>
 	</div>
 {:else}
-<<<<<<< HEAD
-	<div class="flex h-full min-h-0 w-full min-w-0 flex-grow flex-row">
-		<MetadataPanel compare={data.compare} />
-		<div class="flex min-h-0 w-full min-w-0 flex-col px-3">
-=======
 	<div class="flex h-full min-h-0 w-full min-w-0">
 		<MetadataPanel compare={data.compare} />
 		<div class="flex w-full min-w-0 flex-col px-3">
->>>>>>> ce834180
 			<Instances compare={data.compare} />
 		</div>
 	</div>
