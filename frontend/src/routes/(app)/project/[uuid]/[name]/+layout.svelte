--- conflicted
+++ resolved
@@ -1,9 +1,4 @@
 <script lang="ts">
-<<<<<<< HEAD
-	import Help from '$lib/components/general/Help.svelte';
-	import ProjectHeader from '$lib/components/project/ProjectHeader.svelte';
-=======
->>>>>>> 6b9af136
 	import ProjectSidebar from '$lib/components/project/ProjectSidebar.svelte';
 	import {
 		columns,
@@ -83,22 +78,5 @@
 	<meta name="description" content={data.project.description || 'Zeno Evaluation Project'} />
 </svelte:head>
 
-<<<<<<< HEAD
-<div class="absolute bottom-14 right-3">
-	<Help />
-</div>
-
-<ProjectSidebar user={data.user} />
-<div class="flex h-full min-h-0 w-full min-w-0 flex-col">
-	<ProjectHeader
-		project={data.project}
-		likes={data.numLikes}
-		liked={data.userLiked}
-		user={data.user}
-	/>
-	<slot />
-</div>
-=======
 <ProjectSidebar />
-<slot />
->>>>>>> 6b9af136
+<slot />