<script lang="ts">
	import { goto } from '$app/navigation';
<<<<<<< HEAD
	import ChartCard from '$lib/components/chart/ChartCard.svelte';
=======
	import ChartHomeBlock from '$lib/components/chart/ChartHomeBlock.svelte';
	import ChartConfigPopup from '$lib/components/popups/ChartConfigPopup.svelte';
>>>>>>> 374ccca5
	import { charts, project } from '$lib/stores';
	import { chartDefaults } from '$lib/util/charts';
	import { ChartType, ZenoService } from '$lib/zenoapi';
	import { mdiPlus } from '@mdi/js';
	import Button from '@smui/button';
	import { Icon } from '@smui/icon-button';
	import { getContext } from 'svelte';

	export let data;

	const zenoClient = getContext('zenoClient') as ZenoService;

	let chartConfigEdit = false;

	$: charts.set(data.charts);
</script>

{#if chartConfigEdit && $project.editor}
	<ChartConfigPopup bind:config={data.chartConfig} on:close={() => (chartConfigEdit = false)} />
{/if}
<div class="flex w-full flex-col p-8 pt-5">
	<div class="mb-1 flex h-12 items-center">
		<h3 class="mr-4 text-2xl">Charts</h3>
		{#if $project.editor}
			<Button
				on:click={() => {
					zenoClient
						.addChart($project.uuid, chartDefaults('New Chart', 0, $project.uuid, ChartType.BAR))
						.then((res) => {
							goto(
								`/project/${$project.uuid}/${encodeURIComponent(
									$project.name
								)}/chart/${res}?edit=true`
							);
						});
				}}
			>
				<Icon class="mr-2" width="24px" height="24px" tag="svg" viewBox="0 0 24 24">
					<path d={mdiPlus} />
				</Icon>
				New Chart
			</Button>
			<Button
				class="ml-auto mt-2 shrink-0 sm:mt-0"
				variant="outlined"
				on:click={() => (chartConfigEdit = true)}>Chart Configuration</Button
			>
		{/if}
	</div>
	<div class="mb-6 h-0.5 w-full rounded-full bg-grey-light" />
	<div class="mb-4 grid h-full grid-cols-home content-start gap-5 overflow-y-auto">
		{#each $charts.sort((a, b) => a.id - b.id) as chart}
			<ChartCard {chart} />
		{/each}
	</div>
</div><|MERGE_RESOLUTION|>--- conflicted
+++ resolved
@@ -1,11 +1,7 @@
 <script lang="ts">
 	import { goto } from '$app/navigation';
-<<<<<<< HEAD
 	import ChartCard from '$lib/components/chart/ChartCard.svelte';
-=======
-	import ChartHomeBlock from '$lib/components/chart/ChartHomeBlock.svelte';
 	import ChartConfigPopup from '$lib/components/popups/ChartConfigPopup.svelte';
->>>>>>> 374ccca5
 	import { charts, project } from '$lib/stores';
 	import { chartDefaults } from '$lib/util/charts';
 	import { ChartType, ZenoService } from '$lib/zenoapi';
