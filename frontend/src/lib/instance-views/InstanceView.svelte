<script lang="ts">
	import Error from '$lib/instance-views/Error.svelte';
	import { elementMap, isComplexElement } from '$lib/instance-views/resolve.js';
	import type { ViewSchema } from '$lib/instance-views/schema';
	import schema from '$lib/instance-views/schema.json';
	import { columns, selectionIds } from '$lib/stores';
	import { ZenoColumnType } from '$lib/zenoapi';
	import Checkbox from '@smui/checkbox/src/Checkbox.svelte';
	import Ajv from 'ajv';

	export let view: string;
	export let entry: Record<string, unknown>;
	export let dataColumn: string | undefined | null;
	export let labelColumn: string | undefined | null;
	export let systemColumn: string | undefined | null;
	export let selectable = false;

	const ajv = new Ajv();
	ajv.addSchema(schema);
	const validate = ajv.getSchema('#/definitions/ViewSchema');

	let viewSpec: ViewSchema;
	let JSONParseError = '';
	let schemaValidationError = '';
	let hovering = false;

	$: try {
		viewSpec = JSON.parse(view);
		JSONParseError = '';
		if (validate) {
			if (!validate(viewSpec)) {
				schemaValidationError = ajv.errorsText(validate.errors, {
					dataVar: 'View Specification',
					separator: '\n'
				});
			} else {
				schemaValidationError = '';
			}
		}
	} catch (error) {
		JSONParseError = error as string;
	}

	$: idColumn = $columns.find((col) => col.columnType === ZenoColumnType.ID);
	$: entryId = idColumn ? (entry[idColumn.id] as string) : null;

	$: highlighted = selectable ? $selectionIds.includes(entryId) : false;
</script>

{#if JSONParseError}
	<Error type="Invalid JSON for View Specification" message={JSONParseError} />
{:else if schemaValidationError}
	<Error type="Invalid View Specification" message={schemaValidationError} />
{:else}
	<div
		class="cursor-default overflow-x-auto break-words rounded border border-grey-lighter {highlighted
			? 'border-primary'
			: ''}"
		on:mouseover={() => (hovering = true)}
		on:focus={() => (hovering = true)}
		on:mouseleave={() => {
			hovering = false;
		}}
		on:blur={() => {
			hovering = false;
		}}
		tabindex="0"
		role="button"
	>
		{#if entryId}
			<div class="flex h-10 w-full items-center justify-between pl-4">
				<div class="text-xs text-grey-darker">
					{entryId}
				</div>
				{#if selectable && (hovering || $selectionIds.includes(entryId))}
					<Checkbox
						checked={$selectionIds.includes(entryId)}
						on:click={() =>
							$selectionIds?.includes(entryId)
								? selectionIds.set($selectionIds.filter((id) => id !== entryId))
								: selectionIds.set([...$selectionIds, entryId])}
					/>
				{/if}
			</div>
		{/if}
		<div class="px-4 pb-4 {!entryId ? 'pt-4' : ''}">
			{#if viewSpec.displayType === 'table'}
				<table class="overflow-x-auto break-words rounded border border-grey-lighter p-4">
					{#if dataColumn && entry[dataColumn] !== undefined && viewSpec.data}
						<svelte:component
							this={elementMap[viewSpec.data.type]}
							spec={viewSpec.data}
							data={typeof entry[dataColumn] === 'object'
								? JSON.stringify(entry[dataColumn])
								: entry[dataColumn]}
						/>
					{/if}
					{#if labelColumn && entry[labelColumn] !== undefined && viewSpec.label}
						<svelte:component
							this={elementMap[viewSpec.label.type]}
							spec={viewSpec.label}
							data={typeof entry[labelColumn] === 'object'
								? JSON.stringify(entry[labelColumn])
								: entry[labelColumn]}
						/>
					{/if}
					{#if systemColumn && entry[systemColumn] !== undefined && viewSpec.output}
						<svelte:component
							this={elementMap[viewSpec.output.type]}
							spec={viewSpec.output}
							data={typeof entry[systemColumn] === 'object'
								? JSON.stringify(entry[systemColumn])
								: entry[systemColumn]}
						/>
					{/if}
				</table>
			{:else}
				{#if dataColumn && entry[dataColumn] !== undefined && viewSpec.data}
					<div class="flex {isComplexElement(viewSpec.data.type) ? 'flex-col' : 'flex-row'}">
						<svelte:component
							this={elementMap[viewSpec.data.type]}
							spec={viewSpec.data}
							data={typeof entry[dataColumn] === 'object'
								? JSON.stringify(entry[dataColumn])
								: entry[dataColumn]}
						/>
					</div>
				{/if}
				{#if labelColumn && entry[labelColumn] !== undefined && viewSpec.label}
					<div class="mt-2 text-grey-darker">label</div>
					<div class="flex {isComplexElement(viewSpec.label.type) ? 'flex-col' : 'flex-row'}">
						<svelte:component
							this={elementMap[viewSpec.label.type]}
							spec={viewSpec.label}
							data={typeof entry[labelColumn] === 'object'
								? JSON.stringify(entry[labelColumn])
								: entry[labelColumn]}
						/>
					</div>
				{/if}
<<<<<<< HEAD
				{#if modelColumn && entry[modelColumn] !== undefined && viewSpec.output}
					<div class="mt-2 text-grey-darker">output</div>
=======
				{#if systemColumn && entry[systemColumn] !== undefined && viewSpec.output}
					<hr class="-mx-4 my-4 text-grey-lighter" />
>>>>>>> ece241f7
					<div class="flex {isComplexElement(viewSpec.output.type) ? 'flex-col' : 'flex-row'}">
						<svelte:component
							this={elementMap[viewSpec.output.type]}
							spec={viewSpec.output}
							data={typeof entry[systemColumn] === 'object'
								? JSON.stringify(entry[systemColumn])
								: entry[systemColumn]}
						/>
					</div>
				{/if}
			{/if}
		</div>
	</div>
{/if}<|MERGE_RESOLUTION|>--- conflicted
+++ resolved
@@ -138,13 +138,8 @@
 						/>
 					</div>
 				{/if}
-<<<<<<< HEAD
-				{#if modelColumn && entry[modelColumn] !== undefined && viewSpec.output}
+				{#if systemColumn && entry[systemColumn] !== undefined && viewSpec.output}
 					<div class="mt-2 text-grey-darker">output</div>
-=======
-				{#if systemColumn && entry[systemColumn] !== undefined && viewSpec.output}
-					<hr class="-mx-4 my-4 text-grey-lighter" />
->>>>>>> ece241f7
 					<div class="flex {isComplexElement(viewSpec.output.type) ? 'flex-col' : 'flex-row'}">
 						<svelte:component
 							this={elementMap[viewSpec.output.type]}
