--- conflicted
+++ resolved
@@ -120,35 +120,6 @@
 	}
 </script>
 
-<<<<<<< HEAD
-<DataTable>
-	<Head>
-		<Row>
-			<Cell>{parameters.yChannel === SlicesOrModels.SLICES ? 'slices' : 'systems'}</Cell>
-			{#each columns as column}
-				<Cell
-					class="pointer"
-					on:keydown={() => ({})}
-					on:click={() => {
-						if (sortCol.column !== column) {
-							sortCol = { column: column, ascending: true };
-						} else if (sortCol.ascending) {
-							sortCol = { ...sortCol, ascending: !sortCol.ascending };
-						} else {
-							sortCol = { column: undefined, ascending: true };
-						}
-					}}
-				>
-					<div class="flex">
-						<div class="min-h-[24px] overflow-hidden">
-							{#if parameters.xChannel === SlicesMetricsOrModels.SLICES}
-								<SliceDetailsContainer sli={slices.find((sli) => sli.id === column)} />
-							{:else if parameters.xChannel === SlicesMetricsOrModels.METRICS}
-								{column == -1 ? 'count' : metrics.find((met) => met.id === column)?.name}
-							{:else}
-								{column}
-							{/if}
-=======
 <div class="my-2">
 	<DataTable>
 		<Head>
@@ -185,7 +156,6 @@
 									arrow_drop_down
 								{/if}
 							</Icon>
->>>>>>> 6b9af136
 						</div>
 						<Icon class="material-icons">
 							{#if sortCol.column === column && sortCol.ascending}
@@ -197,16 +167,6 @@
 					</div>
 				</Cell>
 			{/each}
-<<<<<<< HEAD
-		</Row>
-	</Head>
-	<Body>
-		{#each rows as row}
-			<TableRow {columns} {slices} {tableRecord} {parameters} {row} />
-		{/each}
-	</Body>
-</DataTable>
-=======
 		</Body>
 	</DataTable>
 </div>
@@ -215,5 +175,4 @@
 	class="ml-auto rounded border border-primary-dark px-2 py-0.5 text-primary transition hover:bg-primary-mid"
 >
 	Download CSV
-</button>
->>>>>>> 6b9af136
+</button>