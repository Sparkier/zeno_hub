<script lang="ts">
	import { goto } from '$app/navigation';
	import { page } from '$app/stores';
	import { project } from '$lib/stores';
	import type { Chart } from '$lib/zenoapi';
	import { mdiArrowCollapseLeft } from '@mdi/js';
	import Button, { Label } from '@smui/button';
<<<<<<< HEAD
	import { SmuiElement } from '@smui/common';

	export let isChartEdit: boolean;
=======
	import { Svg } from '@smui/common';

	export let isChartEdit: boolean | undefined;
>>>>>>> 67e481e6
	export let chart: Chart;

	let ishover = false;
	let blur = function (ev: CustomEvent) {
		ev.target && (ev.target as HTMLElement).blur();
	};
</script>

<div class="flex flex-col p-3">
	<div
		class="flex items-center cursor-pointer mb-4"
		on:keydown={() => ({})}
		on:click={() => {
			goto($page.url.href.substring(0, $page.url.href.lastIndexOf('/')));
		}}
		on:focus={() => ({})}
		on:mouseover={() => {
			ishover = true;
		}}
		on:blur={() => ({})}
		on:mouseout={() => {
			ishover = false;
		}}
	>
		<SmuiElement
			tag="svg"
			style="width: 24px; height: 24px; padding-right: 10px"
			viewBox="-2 -2 26 26"
		>
			<path class="fill-{ishover ? 'black' : 'grey-dark'}" d={mdiArrowCollapseLeft} />
		</SmuiElement>
		<h4 class="text-grey-dark hover:text-black">Back to Chart Home</h4>
	</div>
	<div class="flex items-center">
		<h2 class="mr-5 text-grey-dark text-xl">
			{chart.name}
		</h2>
		{#if $project?.editor}
			<Button
				variant="outlined"
				on:mouseleave={blur}
				on:focusout={blur}
				on:click={() => (isChartEdit = !isChartEdit)}
			>
				<Label>{isChartEdit ? 'View' : 'Edit'}</Label>
			</Button>
		{/if}
	</div>
</div><|MERGE_RESOLUTION|>--- conflicted
+++ resolved
@@ -5,15 +5,9 @@
 	import type { Chart } from '$lib/zenoapi';
 	import { mdiArrowCollapseLeft } from '@mdi/js';
 	import Button, { Label } from '@smui/button';
-<<<<<<< HEAD
 	import { SmuiElement } from '@smui/common';
 
-	export let isChartEdit: boolean;
-=======
-	import { Svg } from '@smui/common';
-
 	export let isChartEdit: boolean | undefined;
->>>>>>> 67e481e6
 	export let chart: Chart;
 
 	let ishover = false;
