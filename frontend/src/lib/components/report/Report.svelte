<script lang="ts">
	import { goto, invalidate } from '$app/navigation';
	import ProjectStat from '$lib/components/project/ProjectStat.svelte';
	import { clickOutside } from '$lib/util/clickOutside';
	import { shortenNumber } from '$lib/util/util';
	import type { Report, ReportStats, User, ZenoService } from '$lib/zenoapi';
	import { mdiDotsHorizontal, mdiFileTree, mdiSitemap } from '@mdi/js';
	import { Icon } from '@smui/button';
	import IconButton from '@smui/icon-button';
	import Paper, { Content } from '@smui/paper';
	import { getContext } from 'svelte';
	import LikeButton from '../general/LikeButton.svelte';
	import Confirm from '../popups/Confirm.svelte';

	export let report: Report;
	export let stats: ReportStats;
	export let user: User | null = null;
	export let deletable = false;

	const zenoClient = getContext('zenoClient') as ZenoService;

	let showOptions = false;
	let hovering = false;
	let showConfirmDelete = false;
</script>

{#if showConfirmDelete}
	<Confirm
		message="Are you sure you want to delete this report?"
		on:cancel={() => {
			showConfirmDelete = false;
		}}
		on:confirm={() => {
			zenoClient.deleteReport(report.id).then(() => invalidate('app:reports'));
			showConfirmDelete = false;
		}}
	/>
{/if}
<button
	on:click={() => goto(`/report/${report.ownerName}/${encodeURIComponent(report.name)}`)}
	on:mouseover={() => (hovering = true)}
	on:focus={() => (hovering = true)}
	on:mouseleave={() => (hovering = false)}
	on:blur={() => (hovering = false)}
<<<<<<< HEAD
	class="border-solid mr-2 mb-2 rounded-lg border-grey-light border shadow-sm flex flex-col p-3 px-5 hover:shadow-md w-full sm:w-80 h-60 bg-primary-ligther"
=======
	class="border-solid rounded-lg border-grey-light border shadow-sm flex flex-col p-3 px-5 hover:shadow-md h-full"
>>>>>>> 7d3c2a3a
>
	<div class="flex justify-between w-full">
		<div class={deletable ? 'mr-5' : ''}>
			<p class="text-black text-lg text-left">{report.name}</p>
			<p class="mr-2 text-base truncate text-left">{report.ownerName}</p>
		</div>
		<div
			class="w-9 h-9 relative"
			use:clickOutside={() => {
				showOptions = false;
			}}
		>
			{#if hovering && deletable}
				<IconButton
					size="button"
					style="padding: 0px"
					on:click={(e) => {
						e.stopPropagation();
						showOptions = !showOptions;
					}}
				>
					<Icon tag="svg" viewBox="0 0 24 24">
						<path fill="black" d={mdiDotsHorizontal} />
					</Icon>
				</IconButton>
			{/if}
			{#if showOptions}
				<div class="top-0 right-0 absolute mt-9 hover:bg-grey-lighter z-30">
					<Paper style="padding: 3px 0px;" elevation={7}>
						<Content>
							<button
								class="flex items-center w-20 py px-2 hover:bg-grey-lighter"
								on:click={(e) => {
									e.stopPropagation();
									showOptions = false;
									showConfirmDelete = true;
								}}
							>
								<Icon style="font-size: 18px;" class="material-icons">delete_outline</Icon>&nbsp;
								<span class="text-xs">Remove</span>
							</button>
						</Content>
					</Paper>
				</div>
			{/if}
		</div>
	</div>
	<p class="mt-4 mr-2 text-sm w-full text-left overflow-y-auto flex-grow">
		{#if report.description}
			{report.description.slice(0, 160)}
			{#if report.description.length > 160}
				...
			{/if}
		{/if}
	</p>
	<div class="flex items-center w-full mb-2 mt-3">
		<ProjectStat
			icon={mdiFileTree}
			text={stats.numProjects}
			tooltipContent={`This report has ${shortenNumber(stats.numProjects, 1)} project${
				stats.numProjects !== 1 ? 's' : ''
			} linked to it.`}
		/>
		<ProjectStat
			icon={mdiSitemap}
			text={stats.numElements}
			tooltipContent={`This report has ${shortenNumber(stats.numElements, 1)} element${
				stats.numElements !== 1 ? 's' : ''
			}.`}
		/>
		<LikeButton
			on:like={() => zenoClient.likeReport(report.id)}
			likes={stats.numLikes}
			liked={stats.userLiked}
			{user}
			report
		/>
	</div>
</button><|MERGE_RESOLUTION|>--- conflicted
+++ resolved
@@ -42,11 +42,7 @@
 	on:focus={() => (hovering = true)}
 	on:mouseleave={() => (hovering = false)}
 	on:blur={() => (hovering = false)}
-<<<<<<< HEAD
 	class="border-solid mr-2 mb-2 rounded-lg border-grey-light border shadow-sm flex flex-col p-3 px-5 hover:shadow-md w-full sm:w-80 h-60 bg-primary-ligther"
-=======
-	class="border-solid rounded-lg border-grey-light border shadow-sm flex flex-col p-3 px-5 hover:shadow-md h-full"
->>>>>>> 7d3c2a3a
 >
 	<div class="flex justify-between w-full">
 		<div class={deletable ? 'mr-5' : ''}>
