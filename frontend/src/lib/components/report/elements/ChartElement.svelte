<script lang="ts">
	import { chartMap } from '$lib/util/charts';
	import { ChartType, ZenoService, type Chart } from '$lib/zenoapi';
	import { getContext } from 'svelte';

	export let chart: Chart;
	export let width: number;

	const zenoClient = getContext('zenoClient') as ZenoService;
</script>

<div class="w-full">
	<h3 class="text-lg font-semibold">{chart.name}</h3>
<<<<<<< HEAD
	{#await zenoClient.getChartData(chart.projectUuid, chart.id) then data}
		<div class="text-center">
			<svelte:component
				this={chartMap[chart.type]}
				{chart}
				{width}
				data={JSON.parse(data)}
				height={chart.type == ChartType.RADAR ? 600 : 400}
			/>
		</div>
	{:catch error}
		<p class="ml-4 mt-4 font-semibold text-error">
			Chart data could not be loaded: {error.message}
		</p>
=======
	{#await zenoClient.getChartConfig(chart.projectUuid, chart.id) then chartConfig}
		{#if chart.data}
			<div class="text-center">
				<svelte:component
					this={chartMap[chart.type]}
					{chart}
					{chartConfig}
					{width}
					data={JSON.parse(chart.data)}
					height={chart.type == ChartType.RADAR ? 600 : 400}
				/>
			</div>
		{/if}
>>>>>>> 634ffe45
	{/await}
</div><|MERGE_RESOLUTION|>--- conflicted
+++ resolved
@@ -11,35 +11,22 @@
 
 <div class="w-full">
 	<h3 class="text-lg font-semibold">{chart.name}</h3>
-<<<<<<< HEAD
-	{#await zenoClient.getChartData(chart.projectUuid, chart.id) then data}
-		<div class="text-center">
-			<svelte:component
-				this={chartMap[chart.type]}
-				{chart}
-				{width}
-				data={JSON.parse(data)}
-				height={chart.type == ChartType.RADAR ? 600 : 400}
-			/>
-		</div>
-	{:catch error}
-		<p class="ml-4 mt-4 font-semibold text-error">
-			Chart data could not be loaded: {error.message}
-		</p>
-=======
 	{#await zenoClient.getChartConfig(chart.projectUuid, chart.id) then chartConfig}
-		{#if chart.data}
+		{#await zenoClient.getChartData(chart.projectUuid, chart.id) then data}
 			<div class="text-center">
 				<svelte:component
 					this={chartMap[chart.type]}
 					{chart}
 					{chartConfig}
 					{width}
-					data={JSON.parse(chart.data)}
+					data={JSON.parse(data)}
 					height={chart.type == ChartType.RADAR ? 600 : 400}
 				/>
 			</div>
-		{/if}
->>>>>>> 634ffe45
+		{:catch error}
+			<p class="ml-4 mt-4 font-semibold text-error">
+				Chart data could not be loaded: {error.message}
+			</p>
+		{/await}
 	{/await}
 </div>