--- conflicted
+++ resolved
@@ -32,15 +32,9 @@
 		zenoClient
 			.getSliceTable({
 				sliceId: sliceElementSpec.sliceId,
-<<<<<<< HEAD
-				model: sliceElementSpec.modelName,
+				model: sliceElementSpec.systemName,
 				offset: page * instancesPerPage,
 				limit: instancesPerPage
-=======
-				model: sliceElementSpec.systemName,
-				offset: page * 2,
-				limit: 2
->>>>>>> ece241f7
 			} as SliceTableRequest)
 			.then((r) => (table = JSON.parse(r)));
 	}
