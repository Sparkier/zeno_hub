<script lang="ts">
	import { instanceOfFilterPredicate } from '$lib/api/slice';
	import { getFilteredTable } from '$lib/api/table';
	import InstanceView from '$lib/instance-views/InstanceView.svelte';
	import {
		columns,
		compareSort,
		comparisonColumn,
		comparisonModel,
		filterSelection,
		metric,
		model,
		project,
		rowsPerPage,
		selectionIds,
		selectionPredicates,
		selections,
		tagIds
	} from '$lib/stores';
	import { Join, MetadataType, ZenoColumnType, ZenoService, type GroupMetric } from '$lib/zenoapi';
	import { Icon, Label } from '@smui/button';
	import { Pagination } from '@smui/data-table';
	import IconButton from '@smui/icon-button';
	import { getContext } from 'svelte';

	export let modelAResult: Promise<GroupMetric[] | undefined>;
	export let modelBResult: Promise<GroupMetric[] | undefined>;

	const zenoClient = getContext('zenoClient') as ZenoService;

	let table: Record<string, string | number | boolean>[] = [];
	let instanceContainer: HTMLDivElement;
	// Which model column to show sort for.
	let sortModel = '';
	let currentPage = 0;
	let lastPage = 0;

	let sampleOptions = [
		...new Set(
			$project.samplesPerPage !== undefined
				? [5, 15, 30, 60, 100, $project.samplesPerPage]
				: [5, 15, 30, 60, 100]
		)
	].sort((a, b) => a - b);

	$: idColumn = $columns.find((col) => col.columnType === ZenoColumnType.ID)?.id || '';
	$: dataColumn = $columns.find((col) => col.columnType === ZenoColumnType.DATA)?.id;
	$: labelColumn = $columns.find((col) => col.columnType === ZenoColumnType.LABEL)?.id;

	$: start = currentPage * $rowsPerPage;
	$: end = start + $rowsPerPage;
	$: if (currentPage > lastPage) {
		currentPage = lastPage;
	}

	$: modelAResult.then((r) => {
		if (r !== undefined && r.length > 0) {
			lastPage = Math.max(Math.ceil(r[0].size / $rowsPerPage) - 1, 0);
		}
	});

	$: modelAColumn = $columns.find(
		(col) => col.columnType === ZenoColumnType.OUTPUT && col.model === $model
	)?.id;
	$: modelBColumn = $columns.find(
		(col) => col.columnType === ZenoColumnType.OUTPUT && col.model === $comparisonModel
	)?.id;

	// when state changes update current table view
	$: {
		currentPage;
		$comparisonModel;
		$comparisonColumn;
		$rowsPerPage;
		$compareSort;
		$selectionPredicates;
		$tagIds;
		$selections.tags;
		start;
		end;
		updateTable(true);
	}
	$: {
		$selectionIds;
		$filterSelection;
		updateTable();
	}

	// reset page on selection change
	selectionPredicates.subscribe(() => {
		if (currentPage !== 0) {
			currentPage = 0;
		}
	});

	function updateSort(model: string | undefined) {
		if (model === undefined) return;

		sortModel = model;

		let sortColumnObjects = $columns.filter(
			(col) => col.name == $comparisonColumn?.name && col.model == model
		);

		// if no column found for model, model is "", find col for any model.
		if (sortColumnObjects.length === 0) {
			sortColumnObjects = $columns.filter((col) => col.name == $comparisonColumn?.name);
		}

		// deep copy to not mutate object
		let compareColumnObj = JSON.parse(JSON.stringify(sortColumnObjects[0]));
		// set ID to blank, telling backend to sort by difference.
		if (sortModel === '') {
			compareColumnObj.id = '';
		}

		let compareSortString = JSON.stringify($compareSort[0]);
		let newHeaderString = JSON.stringify(compareColumnObj);
		if (compareSortString !== newHeaderString) {
			compareSort.set([compareColumnObj, true]);
		} else if (compareSortString === newHeaderString && $compareSort[1]) {
			compareSort.set([compareColumnObj, false]);
		} else {
			compareSort.set([undefined, true]);
		}
	}

	function updateTable(resetScroll: boolean = false) {
		if (
			isNaN(start) ||
			isNaN(end) ||
			end <= start ||
			$model === undefined ||
			$comparisonModel === undefined
		)
			return;

		let predicates = $selectionPredicates;
		if (predicates !== undefined && instanceOfFilterPredicate(predicates)) {
			predicates = {
				join: Join._,
				predicates: [predicates]
			};
		}

		const secureIds = [
			...($tagIds === undefined ? [] : $tagIds),
			...($filterSelection ? $selectionIds : [])
		];
		const dataIds = [...new Set(secureIds)];
		getFilteredTable(
			$project.uuid,
			$columns,
			[$model, $comparisonModel],
			$comparisonColumn,
			start,
			end - start,
			$compareSort,
			dataIds,
			zenoClient,
			predicates
		).then((t) => {
			table = t;
			if (resetScroll) instanceContainer.scrollTop = 0;
		});
	}

	function modelValueAndDiff(
		model: string | undefined,
		tableContent: Record<string, string | number | boolean>
	) {
		const compareColumnObj = $columns.filter(
			(col) => col.name == $comparisonColumn?.name && col.model == model
		)[0];
		const id = compareColumnObj.id;
		return compareColumnObj.dataType === MetadataType.CONTINUOUS
			? parseFloat(`${tableContent[id]}`).toFixed(2)
			: tableContent[id];
	}
</script>

<div class="h-full w-full overflow-auto" bind:this={instanceContainer}>
	<table class="mt-2 w-full min-w-[1000px] table-fixed">
		<colgroup>
			<col style="width: 45%;" />
			<col style="width: 45%;" />
			<col style="width: 10%;" />
		</colgroup>
		<thead
			class="sticky left-0 top-0 z-10 border-b border-grey-lighter bg-background text-left align-top font-semibold"
		>
			<th class="cursor-pointer p-3 hover:text-primary" on:click={() => updateSort($model)}>
				<div class="flex">
					<p>A: {$model}</p>
					{#if sortModel === $model}
						<Icon class="material-icons">
							{#if $compareSort[0] && $compareSort[1]}
								arrow_drop_up
							{:else if $compareSort[0]}
								arrow_drop_down
							{/if}
						</Icon>
					{/if}
				</div>
				<div>
					<span class="mr-3.5 text-sm font-normal text-grey-dark">
						{$metric ? $metric.name + ':' : ''}
					</span>
					<span class="mr-3.5 font-normal text-primary">
						{#await modelAResult then res}
							{#if res !== undefined && res.length > 0}
								{#if res[0].metric !== undefined && res[0].metric !== null}
									{res[0].metric.toFixed(2)}
								{/if}
							{/if}
						{/await}
					</span>
				</div>
			</th>
			<th
				class="cursor-pointer p-3 hover:text-primary"
				on:click={() => updateSort($comparisonModel)}
			>
				<div class="flex">
					<p>B: {$comparisonModel}</p>
					{#if sortModel === $comparisonModel}
						<Icon class="material-icons">
							{#if $compareSort[0] && $compareSort[1]}
								arrow_drop_up
							{:else if $compareSort[0]}
								arrow_drop_down
							{/if}
						</Icon>
					{/if}
				</div>
				<div>
					<span class="mr-3.5 text-sm font-normal text-grey-dark">
						{$metric ? $metric.name + ':' : ''}
					</span>
					<span class="mr-3.5 font-normal text-primary">
						{#await modelBResult then res}
							{#if res !== undefined && res.length > 0}
								{#if res[0].metric !== undefined && res[0].metric !== null}
									{res[0].metric.toFixed(2)}
								{/if}
							{/if}
						{/await}
					</span>
				</div>
			</th>
			<th class="cursor-pointer p-3 hover:text-primary" on:click={() => updateSort('')}>
				<div class="flex">
					<div>
						<span class="whitespace-nowrap">Difference in</span>
						<span class="whitespace-nowrap text-grey-dark">{$comparisonColumn?.name}</span>
					</div>
					{#if sortModel === ''}
						<Icon class="material-icons">
							{#if $compareSort[0] && $compareSort[1]}
								arrow_drop_up
							{:else if $compareSort[0]}
								arrow_drop_down
							{/if}
						</Icon>
					{/if}
				</div>
			</th>
		</thead>
		<tbody>
			{#each table as tableContent (`${tableContent[idColumn]}_${modelAColumn}_${modelBColumn}`)}
				<tr>
					<td class="p-3 align-baseline">
						<p class="mb-2">
							<span class="text-grey-dark">{$comparisonColumn?.name}:</span>
							{modelValueAndDiff($model, tableContent)}
						</p>
<<<<<<< HEAD
						<InstanceView
							view={$project.view}
							{dataColumn}
							{labelColumn}
							modelColumn={modelAColumn}
							entry={tableContent}
							selectable={$project.editor}
						/>
=======
						<div class="instance">
							<InstanceView
								view={$project.view}
								{dataColumn}
								{labelColumn}
								systemColumn={modelAColumn}
								entry={tableContent}
								selectable={$project.editor}
							/>
						</div>
>>>>>>> ece241f7
					</td>
					<td class="p-3 align-baseline">
						<p class="mb-2">
							<span class="text-grey-dark">{$comparisonColumn?.name}:</span>
							{modelValueAndDiff($comparisonModel, tableContent)}
						</p>
<<<<<<< HEAD
						<InstanceView
							view={$project.view}
							{dataColumn}
							{labelColumn}
							modelColumn={modelBColumn}
							entry={tableContent}
							selectable={$project.editor}
						/>
=======
						<div class="instance">
							<InstanceView
								view={$project.view}
								{dataColumn}
								{labelColumn}
								systemColumn={modelBColumn}
								entry={tableContent}
								selectable={$project.editor}
							/>
						</div>
>>>>>>> ece241f7
					</td>
					{#if $model !== undefined && $comparisonModel !== undefined}
						<td class="p-3 align-text-top"
							>{$comparisonColumn?.dataType === MetadataType.CONTINUOUS
								? Number(tableContent['diff']).toFixed(2)
								: tableContent['diff']}
						</td>
					{/if}
				</tr>
			{/each}
		</tbody>
	</table>
</div>

<Pagination slot="paginate" class="pagination">
	<svelte:fragment slot="rowsPerPage">
		<Label>Rows Per Page</Label>
		<select class="ml-2" bind:value={$rowsPerPage}>
			{#each sampleOptions as option}
				<option value={option}>{option}</option>
			{/each}
		</select>
	</svelte:fragment>
	<svelte:fragment slot="total">
		{start + 1} -
		{#await modelAResult then res}
			{Math.min(end, res ? res[0].size : end)} of
			{res ? res[0].size : ''}
		{/await}
	</svelte:fragment>

	<IconButton
		class="material-icons"
		action="first-page"
		title="First page"
		on:click={() => (currentPage = 0)}
		disabled={currentPage === 0}>first_page</IconButton
	>
	<IconButton
		class="material-icons"
		action="prev-page"
		title="Prev page"
		on:click={() => currentPage--}
		disabled={currentPage === 0}>chevron_left</IconButton
	>
	<IconButton
		class="material-icons"
		action="next-page"
		title="Next page"
		on:click={() => currentPage++}
		disabled={currentPage >= lastPage}>chevron_right</IconButton
	>
	<IconButton
		class="material-icons"
		action="last-page"
		title="Last page"
		on:click={() => (currentPage = lastPage)}
		disabled={currentPage >= lastPage}>last_page</IconButton
	>
</Pagination><|MERGE_RESOLUTION|>--- conflicted
+++ resolved
@@ -274,54 +274,28 @@
 							<span class="text-grey-dark">{$comparisonColumn?.name}:</span>
 							{modelValueAndDiff($model, tableContent)}
 						</p>
-<<<<<<< HEAD
 						<InstanceView
 							view={$project.view}
 							{dataColumn}
 							{labelColumn}
-							modelColumn={modelAColumn}
+							systemColumn={modelAColumn}
 							entry={tableContent}
 							selectable={$project.editor}
 						/>
-=======
-						<div class="instance">
-							<InstanceView
-								view={$project.view}
-								{dataColumn}
-								{labelColumn}
-								systemColumn={modelAColumn}
-								entry={tableContent}
-								selectable={$project.editor}
-							/>
-						</div>
->>>>>>> ece241f7
 					</td>
 					<td class="p-3 align-baseline">
 						<p class="mb-2">
 							<span class="text-grey-dark">{$comparisonColumn?.name}:</span>
 							{modelValueAndDiff($comparisonModel, tableContent)}
 						</p>
-<<<<<<< HEAD
 						<InstanceView
 							view={$project.view}
 							{dataColumn}
 							{labelColumn}
-							modelColumn={modelBColumn}
+							systemColumn={modelBColumn}
 							entry={tableContent}
 							selectable={$project.editor}
 						/>
-=======
-						<div class="instance">
-							<InstanceView
-								view={$project.view}
-								{dataColumn}
-								{labelColumn}
-								systemColumn={modelBColumn}
-								entry={tableContent}
-								selectable={$project.editor}
-							/>
-						</div>
->>>>>>> ece241f7
 					</td>
 					{#if $model !== undefined && $comparisonModel !== undefined}
 						<td class="p-3 align-text-top"
