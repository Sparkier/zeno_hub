<script lang="ts">
	import { invalidateAll } from '$app/navigation';
	import { comparisonModel, model, project, slices } from '$lib/stores';
	import { clickOutside } from '$lib/util/clickOutside';
	import { updateModelDependentSlices } from '$lib/util/util';
	import { ZenoService, type Slice } from '$lib/zenoapi';
	import { mdiCheckCircle, mdiPlus } from '@mdi/js';
	import Button from '@smui/button';
	import IconButton, { Icon } from '@smui/icon-button';
	import Paper, { Content } from '@smui/paper';
	import Textfield from '@smui/textfield';
	import SliceDetails from '../../general/SliceDetails.svelte';

	export let slice: Slice;
	export let metric: string;
	export let size: number;

	let newSliceName = '';
	let showSliceName = false;
	let created = false;
	let input: Textfield;

	$: if (showSliceName && input) {
		input.getElement().focus();
	}
	$: validSlice =
		newSliceName && $slices.find((sli) => sli.sliceName === newSliceName) === undefined;

	/** Save a generated slice to the slice drawer **/
	function addSlice() {
		slice.sliceName = newSliceName;
		if ($project !== undefined) {
			ZenoService.addSlice($project.uuid, slice).then((res) => {
				invalidateAll();
				slices.update((s) => [...s, { ...slice, id: res }]);
				$model !== undefined && updateModelDependentSlices('model A', $model, $slices);
				$comparisonModel !== undefined &&
					updateModelDependentSlices('model B', $comparisonModel, $slices);
				showSliceName = false;
				created = true;
			});
		}
	}

	/** Remove a generated slice from the slice drawer **/
	function removeSlice() {
		ZenoService.deleteSlice(slice).then(() => {
			invalidateAll();
<<<<<<< HEAD
			slices.update((s) => s.filter((sli) => sli.sliceName !== slice.sliceName));
=======
			slices.update((s) => s.filter((sli) => sli.id !== slice.id));
>>>>>>> e1a1b197
			created = false;
		});
	}

	/** Define keyboard actions **/
	function submit(e: KeyboardEvent) {
		e.stopPropagation();
		if (validSlice && e.key === 'Enter') {
			addSlice();
		}
		if (showSliceName && e.key === 'Escape') {
			showSliceName = false;
		}
	}
</script>

<svelte:window on:keydown={submit} />

<div class="ml-5 flex mt-2.5 mb-2.5 items-center justify-between">
	<span style="display: inline-block;">
		<SliceDetails predicateGroup={slice.filterPredicates} />
	</span>
	<div style="display: flex; align-items: center;">
		<span style="margin-right: 10px; margin-left: 10px">
			{metric}
		</span>
		<span class="italic text-grey-dark mr-2.5">
			({size})
		</span>
		{#if created}
			<IconButton on:click={() => removeSlice()}>
				<Icon tag="svg" viewBox="0 0 24 24">
					<path fill="#6a1b9a" d={mdiCheckCircle} />
				</Icon>
			</IconButton>
		{:else}
			<IconButton
				on:click={() => {
					showSliceName = true;
				}}
			>
				<Icon tag="svg" viewBox="0 0 24 24">
					<path fill="#6a1b9a" d={mdiPlus} />
				</Icon>
			</IconButton>
		{/if}
	</div>
	{#if showSliceName}
		<div id="right-8 absolute" use:clickOutside={() => (showSliceName = false)} on:keydown={submit}>
			<Paper elevation={7}>
				<Content style="display:flex; flex-direction:column">
					<Textfield bind:value={newSliceName} label="Slice Name" bind:this={input} />
					<div class="mt-2.5">
						<Button
							style="margin-left: 10px;"
							variant="outlined"
							on:click={() => (showSliceName = false)}
						>
							Cancel
						</Button>
						<Button
							style="margin-left: 5px;"
							variant="outlined"
							disabled={!validSlice}
							on:click={() => addSlice()}
						>
							{'Create'}
						</Button>
					</div>
				</Content>
			</Paper>
		</div>
	{/if}
</div><|MERGE_RESOLUTION|>--- conflicted
+++ resolved
@@ -46,11 +46,7 @@
 	function removeSlice() {
 		ZenoService.deleteSlice(slice).then(() => {
 			invalidateAll();
-<<<<<<< HEAD
-			slices.update((s) => s.filter((sli) => sli.sliceName !== slice.sliceName));
-=======
 			slices.update((s) => s.filter((sli) => sli.id !== slice.id));
->>>>>>> e1a1b197
 			created = false;
 		});
 	}
