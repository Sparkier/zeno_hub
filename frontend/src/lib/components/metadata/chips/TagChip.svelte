<script lang="ts">
	import { TrailingIcon } from '@smui/chips';

	import { selections, tagIds, tags } from '$lib/stores';

	export let tagId: number;

	function cancelClicked() {
		selections.update((sel) => {
			sel.tags.splice(sel.tags.indexOf(tagId), 1);
			return { slices: sel.slices, metadata: sel.metadata, tags: sel.tags };
		});

		let s = new Set<string>();
		//this is to catch for the case when you have intersections between tags
		//must come after selections is updated
		$selections.tags.forEach((currId) => {
			const current = $tags.find((tag) => tag.id === currId);
			if (current) {
				current.dataIds.forEach((item) => s.add(item));
			}
		});
		tagIds.set([...s]);
	}
</script>

<<<<<<< HEAD
<div class="mx-1 w-fit rounded bg-secondary-light px-2.5 py-1">
=======
<div class="mr-1 w-fit rounded bg-greenish-light px-2.5 py-1">
>>>>>>> d39dbc86
	{$tags.find((tag) => tag.id === tagId)?.tagName}
	<TrailingIcon class="remove material-icons" on:click={cancelClicked}>cancel</TrailingIcon>
</div><|MERGE_RESOLUTION|>--- conflicted
+++ resolved
@@ -24,11 +24,7 @@
 	}
 </script>
 
-<<<<<<< HEAD
-<div class="mx-1 w-fit rounded bg-secondary-light px-2.5 py-1">
-=======
-<div class="mr-1 w-fit rounded bg-greenish-light px-2.5 py-1">
->>>>>>> d39dbc86
+<div class="bg-secondary-light mr-1 w-fit rounded px-2.5 py-1">
 	{$tags.find((tag) => tag.id === tagId)?.tagName}
 	<TrailingIcon class="remove material-icons" on:click={cancelClicked}>cancel</TrailingIcon>
 </div>