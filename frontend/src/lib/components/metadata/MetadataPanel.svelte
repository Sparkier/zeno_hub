--- conflicted
+++ resolved
@@ -6,14 +6,10 @@
 	import Tags from './Tags.svelte';
 </script>
 
-<<<<<<< HEAD
 <div
-	class="h-full p-5 overflow-y-auto shrink-0 bg-yellowish-light w-[400px]"
+	class="h-full p-5 overflow-y-auto shrink-0 bg-yellowish-light w-[380px]"
 	style:display={$collapseHeader ? 'none' : 'block'}
 >
-=======
-<div class="h-full p-5 overflow-y-auto shrink-0 bg-yellowish-light w-[380px]">
->>>>>>> 744f3f51
 	<MetadataHeader />
 	<Slices />
 	<Tags />
