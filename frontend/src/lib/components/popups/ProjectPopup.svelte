<script lang="ts">
	import { project } from '$lib/stores';
	import type { Organization, Project, User, ZenoService } from '$lib/zenoapi';
	import { mdiClose } from '@mdi/js';
	import { Icon } from '@smui/button';
	import Button from '@smui/button/src/Button.svelte';
	import Checkbox from '@smui/checkbox/src/Checkbox.svelte';
	import IconButton from '@smui/icon-button/src/IconButton.svelte';
	import { Content } from '@smui/paper';
	import Textfield from '@smui/textfield';
	import Svelecte from 'svelecte';
	import { createEventDispatcher, getContext } from 'svelte';
	import { fade } from 'svelte/transition';
	import Popup from './Popup.svelte';

	export let config: Project;
	export let user: User;

	const dispatch = createEventDispatcher();
	const zenoClient = getContext('zenoClient') as ZenoService;

	let input: Textfield;
	let selectedUser: User | undefined;
	let selectedOrg: Organization | undefined;

	let projectUsers: User[] = [];
	let allUsers: User[] = [];
	zenoClient.getUsers().then((r) => (allUsers = r));
	zenoClient.getProjectUsers($project.uuid).then((r) => (projectUsers = r));
	let projectOrganizations: Organization[] = [];
	zenoClient.getProjectOrgs($project.uuid).then((r) => (projectOrganizations = r));

	$: availableUsers = allUsers.filter(
		(u) => u.id !== user.id && !projectUsers.some((member) => member.id === u.id)
	);

	$: invalidName = config.name.length === 0 || config.name.match(/[/]/g) !== null;
	$: if (input) {
		input.getElement().focus();
	}

	function updateProject() {
		zenoClient.updateProject(config).then(() => {
			dispatch('close');
		});
	}

	function submit(e: KeyboardEvent) {
		if (e.key === 'Escape') {
			dispatch('close');
		}
		if (e.key === 'Enter') {
			if (!invalidName) updateProject();
		}
	}

	function addUser(e: CustomEvent) {
		zenoClient
			.addProjectUser($project.uuid, {
				...e.detail,
				admin: false
			})
			.then(() => zenoClient.getProjectUsers($project.uuid).then((r) => (projectUsers = r)));
		selectedUser = undefined;
	}

	function addOrganization(e: CustomEvent) {
		zenoClient
			.addProjectOrg($project.uuid, {
				...e.detail,
				admin: false
			})
			.then(() => zenoClient.getProjectOrgs($project.uuid).then((r) => (projectOrganizations = r)));
		selectedOrg = undefined;
	}
</script>

<svelte:window on:keydown={submit} />
<Popup on:close>
	<Content
		style="display: flex; flex-direction: column; width: 800px; max-height: 80vh; overflow-y: scroll"
	>
		<h2 class="mb-4 text-xl">Project Settings</h2>
		<!--Project Settings-->
		<h3 class="text-lg">Settings</h3>
		<div class="mb-12 flex flex-col">
			<div class="mb-6 flex">
				<div class="mr-8 flex w-1/2 flex-col">
					<div>
						<Textfield
							bind:value={config.name}
							label="Name"
							bind:this={input}
							style="width: 100%;"
						/>
					</div>
					<div>
						<Textfield
							bind:value={config.samplesPerPage}
							label="Number of displayed items"
							bind:this={input}
							type="number"
							style="width: 100%;"
						/>
					</div>
				</div>
				<div class="flex flex-col">
					<div class="flex items-center">
						<Checkbox checked={config.public} on:click={() => (config.public = !config.public)} />
						<span>Public visibility</span>
					</div>
					<span>Created: {new Date(config.createdAt ?? '').toLocaleString()}</span>
					<span>Updated: {new Date(config.updatedAt ?? '').toLocaleString()}</span>
				</div>
			</div>
			<div>
				<Textfield
					textarea
					bind:value={config.description}
					label="Description"
					style="width: 100%"
				/>
			</div>
			<!--Visibility Settings-->
			<div class="mb-5 mt-12 flex flex-col" transition:fade>
				<h3 class="mb-2 text-lg">Viewers</h3>
				{#if projectUsers.length > 0}
					<table>
						<thead
<<<<<<< HEAD
							class="sticky left-0 top-0 border-b border-grey-lighter bg-background pb-1 font-semibold"
=======
							class="border-grey-lighter bg-background sticky left-0 top-0 border-b pb-1 font-semibold"
>>>>>>> c3e4ca49
						>
							<th>Email</th>
							<th class="w-1">Editor</th>
							<th class="w-1" />
						</thead>
						<tbody>
							{#each projectUsers.sort((a, b) => {
								if (a.id === user.id) return -1;
								else if (b.id === user.id) return 1;
								else if (a.admin && !b.admin) return -1;
								else if (!a.admin && b.admin) return 1;
								else return 0;
							}) as member}
								<tr>
									<td>
										{member.name}
									</td>
									<td>
										<Checkbox
											checked={member.admin}
											on:click={() =>
												zenoClient
													.updateProjectUser($project.uuid, {
														...member,
														admin: !member.admin
													})
													.then(() =>
														zenoClient
															.getProjectUsers($project.uuid)
															.then((r) => (projectUsers = r))
													)}
											disabled={member.id === user.id}
										/>
									</td>
									<td style="text-align: end;">
										{#if member.id !== user.id}
											<IconButton
												on:click={() =>
													zenoClient
														.deleteProjectUser($project.uuid, member)
														.then(() =>
															zenoClient
																.getProjectUsers($project.uuid)
																.then((r) => (projectUsers = r))
														)}
											>
												<Icon tag="svg" viewBox="0 0 24 24">
													<path fill="black" d={mdiClose} />
												</Icon>
											</IconButton>
										{/if}
									</td>
								</tr>
							{/each}
						</tbody>
					</table>
				{/if}
				{#if availableUsers.length > 0}
					<Svelecte
						style="width: 280px; height: 30px; flex:none; align-self: end; margin-bottom: 20px;"
						bind:value={selectedUser}
						on:change={addUser}
						options={availableUsers}
						placeholder="add collaborators"
						searchable={true}
					/>
				{/if}
			</div>
			{#await zenoClient.getOrganizationNames() then oragnizationNames}
				{@const availableOrgs = oragnizationNames.filter(
					(currentOrg) => !projectOrganizations.some((org) => org.id === currentOrg.id)
				)}
				{#if availableOrgs.length > 0 || projectOrganizations.length > 0}
					<div class="mb-5 flex flex-col" transition:fade>
						<h3 class="mb-2 text-lg">Organizations</h3>
						{#if projectOrganizations.length > 0}
							<table>
								<thead>
									<th>Name</th>
									<th class="w-1">Editor</th>
									<th class="w-1" />
								</thead>
								<tbody>
									{#each projectOrganizations.sort((a, b) => {
										if (a.admin && !b.admin) return -1;
										else if (!a.admin && b.admin) return 1;
										return a.name && b.name ? a.name.localeCompare(b.name) : 0;
									}) as org}
										<tr>
											<td>
												{org.name}
											</td>
											<td>
												<Checkbox
													checked={org.admin}
													on:click={() =>
														zenoClient
															.updateProjectOrg($project.uuid, {
																...org,
																admin: !org.admin
															})
															.then(() =>
																zenoClient
																	.getProjectOrgs($project.uuid)
																	.then((r) => (projectOrganizations = r))
															)}
												/>
											</td>
											<td style="text-align: end;">
												<IconButton
													on:click={() =>
														zenoClient
															.deleteProjectOrg($project.uuid, org)
															.then(() =>
																zenoClient
																	.getProjectOrgs($project.uuid)
																	.then((r) => (projectOrganizations = r))
															)}
												>
													<Icon tag="svg" viewBox="0 0 24 24">
														<path fill="black" d={mdiClose} />
													</Icon>
												</IconButton>
											</td>
										</tr>
									{/each}
								</tbody>
							</table>
						{/if}
						{#if availableOrgs.length > 0}
							<Svelecte
								style="width: 280px; height: 30px; flex:none; align-self: end; margin-bottom: 20px;"
								bind:value={selectedOrg}
								on:change={addOrganization}
								options={availableOrgs}
								placeholder="add organization access"
								searchable={true}
							/>
						{/if}
					</div>
				{/if}
			{/await}
			<div class="flex items-center self-end">
				<Button style="margin-left: 10px;" variant="outlined" on:click={() => dispatch('close')}
					>Cancel</Button
				>
				<Button
					style="margin-left: 5px;"
					variant="outlined"
					disabled={invalidName}
					on:click={() => updateProject()}>{'Update'}</Button
				>
			</div>
		</div>
	</Content>
</Popup><|MERGE_RESOLUTION|>--- conflicted
+++ resolved
@@ -127,11 +127,7 @@
 				{#if projectUsers.length > 0}
 					<table>
 						<thead
-<<<<<<< HEAD
 							class="sticky left-0 top-0 border-b border-grey-lighter bg-background pb-1 font-semibold"
-=======
-							class="border-grey-lighter bg-background sticky left-0 top-0 border-b pb-1 font-semibold"
->>>>>>> c3e4ca49
 						>
 							<th>Email</th>
 							<th class="w-1">Editor</th>
