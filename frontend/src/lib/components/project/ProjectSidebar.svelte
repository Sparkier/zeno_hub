<script lang="ts">
	import { goto } from '$app/navigation';
	import { page } from '$app/stores';
<<<<<<< HEAD
	import ProjectPopup from '$lib/components/popups/ProjectPopup.svelte';
	import { collapseHeader, metrics, models, project } from '$lib/stores';
=======
	import { collapseHeader, models, project } from '$lib/stores';
>>>>>>> 6b9af136
	import { getProjectRouteFromURL } from '$lib/util/util';
	import {
		mdiArrowCollapseLeft,
		mdiArrowCollapseRight,
		mdiChartBoxOutline,
		mdiCompare,
		mdiCompassOutline,
		mdiHomeOutline
	} from '@mdi/js';
	import HeaderIcon from '../general/HeaderIcon.svelte';

	$: currentTab = $page.url.href.split('/').pop();
</script>

<nav class="z-20 flex md:hidden">
	<header
		class="flex w-full flex-col items-center justify-between border-r border-x-grey-lighter bg-yellowish text-grey"
	>
		<a href="/">
			<img class="w-8 pb-2 pt-2" src="/zeno.png" alt="Square spiral logo next to 'Zeno'" />
		</a>
	</header>
</nav>
<div class="z-20 hidden md:flex">
	<div
		class="flex h-full w-12 flex-col items-center justify-between border-r border-x-grey-lighter bg-yellowish-light text-grey"
	>
		<div class="flex flex-col items-center justify-center">
			<a href="/">
				<img class="mt-3 w-8" src="/zeno.png" alt="Square spiral logo next to 'Zeno'" />
			</a>
			<div class="mt-3 flex flex-col">
				{#if $models.length > 0 && $metrics.length > 0}
					<HeaderIcon
						pageName={'home'}
						tooltipContent={'Summary landing page'}
						icon={mdiHomeOutline}
						on:click={() => goto(getProjectRouteFromURL($page.url))}
					/>
				{/if}
				<HeaderIcon
					pageName={'explore'}
					tooltipContent={'Explore your data and system outputs'}
					icon={mdiCompassOutline}
					on:click={() => goto(`${getProjectRouteFromURL($page.url)}/explore`)}
				/>
				{#if $models.length > 1 && $project.view !== ''}
					<HeaderIcon
						pageName={'compare'}
						tooltipContent={'Qualitatively compare system outputs'}
						icon={mdiCompare}
						on:click={() => goto(`${getProjectRouteFromURL($page.url)}/compare`)}
					/>
				{/if}
				<HeaderIcon
					pageName={'chart'}
					tooltipContent={'Create charts from your slices and metrics'}
					icon={mdiChartBoxOutline}
					on:click={() => goto(`${getProjectRouteFromURL($page.url)}/chart`)}
				/>
			</div>
		</div>
		<div class="flex h-full items-center">
			{#if currentTab?.includes('explore') || currentTab?.includes('compare')}
				<HeaderIcon
					pageName={'$collapseHeader'}
					tooltipContent={$collapseHeader ? 'Expand sidebar' : 'Collapse sidebar'}
					icon={$collapseHeader ? mdiArrowCollapseRight : mdiArrowCollapseLeft}
					on:click={() => collapseHeader.set(!$collapseHeader)}
				/>
			{/if}
		</div>
<<<<<<< HEAD
		<div class="mb-3 flex flex-col items-center justify-center">
			{#if $project?.ownerName === user?.name}
				<HeaderIcon
					pageName={'editProject'}
					tooltipContent={"Edit your project's configuration"}
					icon={mdiCogOutline}
					on:click={() => (projectEdit = true)}
				/>
			{/if}
		</div>
	</div>
</div>
=======
	</header>
</nav>
>>>>>>> 6b9af136
<|MERGE_RESOLUTION|>--- conflicted
+++ resolved
@@ -1,12 +1,7 @@
 <script lang="ts">
 	import { goto } from '$app/navigation';
 	import { page } from '$app/stores';
-<<<<<<< HEAD
-	import ProjectPopup from '$lib/components/popups/ProjectPopup.svelte';
 	import { collapseHeader, metrics, models, project } from '$lib/stores';
-=======
-	import { collapseHeader, models, project } from '$lib/stores';
->>>>>>> 6b9af136
 	import { getProjectRouteFromURL } from '$lib/util/util';
 	import {
 		mdiArrowCollapseLeft,
@@ -30,8 +25,8 @@
 		</a>
 	</header>
 </nav>
-<div class="z-20 hidden md:flex">
-	<div
+<nav class="z-20 hidden md:flex">
+	<header
 		class="flex h-full w-12 flex-col items-center justify-between border-r border-x-grey-lighter bg-yellowish-light text-grey"
 	>
 		<div class="flex flex-col items-center justify-center">
@@ -79,20 +74,5 @@
 				/>
 			{/if}
 		</div>
-<<<<<<< HEAD
-		<div class="mb-3 flex flex-col items-center justify-center">
-			{#if $project?.ownerName === user?.name}
-				<HeaderIcon
-					pageName={'editProject'}
-					tooltipContent={"Edit your project's configuration"}
-					icon={mdiCogOutline}
-					on:click={() => (projectEdit = true)}
-				/>
-			{/if}
-		</div>
-	</div>
-</div>
-=======
 	</header>
-</nav>
->>>>>>> 6b9af136
+</nav>