<script lang="ts">
	import { goto, invalidate } from '$app/navigation';
	import { clickOutside } from '$lib/util/clickOutside';
	import { shortenNumber } from '$lib/util/util';
	import type { Project, ProjectStats, User, ZenoService } from '$lib/zenoapi';
	import { mdiDatabaseOutline, mdiDotsHorizontal, mdiRobotOutline } from '@mdi/js';
	import { Icon } from '@smui/button';
	import IconButton from '@smui/icon-button';
	import Paper, { Content } from '@smui/paper';
	import { getContext } from 'svelte';
	import LikeButton from '../general/LikeButton.svelte';
	import Confirm from '../popups/Confirm.svelte';
	import CopyProjectPopup from '../popups/CopyProjectPopup.svelte';
	import ProjectStat from './ProjectStat.svelte';

	export let project: Project;
	export let stats: ProjectStats;
	export let deletable = false;
	export let user: User | null = null;

	const zenoClient = getContext('zenoClient') as ZenoService;

	let showOptions = false;
	let hovering = false;
	let showCopy = false;
	let showConfirmDelete = false;
</script>

{#if showCopy && user !== null}
	<CopyProjectPopup config={project} on:close={() => (showCopy = false)} {user} />
{/if}
{#if showConfirmDelete}
	<Confirm
		message="Are you sure you want to delete this project?"
		on:cancel={() => {
			showConfirmDelete = false;
		}}
		on:confirm={() => {
			zenoClient.deleteProject(project.uuid).then(() => invalidate('app:projects'));
			showConfirmDelete = false;
		}}
	/>
{/if}
<button
	on:click={() => goto(`/project/${project.ownerName}/${encodeURIComponent(project.name)}`)}
	on:mouseover={() => (hovering = true)}
	on:focus={() => (hovering = true)}
	on:mouseleave={() => (hovering = false)}
	on:blur={() => (hovering = false)}
	class="border-solid rounded-lg border-grey-light border shadow-sm py-3 px-5 hover:shadow-md flex flex-col"
>
	<div class="flex flex-col w-full">
		<div class="flex justify-between items-center">
			<p class="pr-2 truncate text-black text-lg">{project.name}</p>
			<div
				class="w-9 h-9 relative"
				use:clickOutside={() => {
					showOptions = false;
				}}
			>
				{#if hovering && user !== null}
					<IconButton
						size="button"
						style="padding: 0px"
						on:click={(e) => {
							e.stopPropagation();
							showOptions = !showOptions;
						}}
					>
						<Icon tag="svg" viewBox="0 0 24 24">
							<path fill="black" d={mdiDotsHorizontal} />
						</Icon>
					</IconButton>
				{/if}
				{#if showOptions}
					<div class="top-0 right-0 absolute mt-9 hover:bg-grey-lighter z-30">
						<Paper style="padding: 3px 0px;" elevation={7}>
							<Content>
								<button
									class="flex items-center w-20 py px-2 hover:bg-grey-lighter"
									on:click={(e) => {
										e.stopPropagation();
										showOptions = false;
										showCopy = true;
									}}
								>
									<Icon style="font-size: 18px;" class="material-icons">content_copy</Icon>&nbsp;
									<span class="text-xs">Copy</span>
								</button>
								{#if deletable}
									<button
										class="flex items-center w-20 py px-2 hover:bg-grey-lighter"
										on:click={(e) => {
											e.stopPropagation();
											showOptions = false;
											showConfirmDelete = true;
										}}
									>
										<Icon style="font-size: 18px;" class="material-icons">delete_outline</Icon
										>&nbsp;
										<span class="text-xs">Remove</span>
									</button>
								{/if}
							</Content>
						</Paper>
					</div>
				{/if}
			</div>
		</div>
	</div>
	<p class="mr-2 text-base truncate flex-shrink-0">{project.ownerName}</p>
	<p class="mt-4 text-sm w-full text-left overflow-y-auto flex-grow">
		{#if project.description}
			{project.description.slice(0, 160)}
			{#if project.description.length > 160}
				...
			{/if}
		{/if}
	</p>
	<div class="flex items-center w-full mb-2 mt-3">
		<ProjectStat
			icon={getProjectIcon()}
			text={stats.numInstances}
			tooltipContent={`This project has ${shortenNumber(stats.numInstances, 1)} data point${
				stats.numInstances !== 1 ? 's' : ''
			}.`}
<<<<<<< HEAD
			theme={'zeno-tooltip'}
			position="bottom"
		>
			<ProjectStat icon={mdiDatabaseOutline} text={stats.numInstances} />
		</Tooltip>
		<Tooltip
			content={`This project has ${shortenNumber(stats.numModels, 1)} system${
				stats.numModels !== 1 ? 's' : ''
			}.`}
			theme={'zeno-tooltip'}
			position="bottom"
		>
			<ProjectStat icon={mdiRobotOutline} text={stats.numModels} />
		</Tooltip>
=======
		/>
		<ProjectStat
			icon={mdiLayersTriple}
			text={stats.numModels}
			tooltipContent={`This project has ${shortenNumber(stats.numModels, 1)} system${
				stats.numModels !== 1 ? 's' : ''
			}.`}
		/>
>>>>>>> 7d3c2a3a
		<LikeButton
			on:like={() => zenoClient.likeProject(project.uuid)}
			{user}
			likes={stats.numLikes}
			liked={stats.userLiked}
		/>
	</div>
</button><|MERGE_RESOLUTION|>--- conflicted
+++ resolved
@@ -119,36 +119,19 @@
 	</p>
 	<div class="flex items-center w-full mb-2 mt-3">
 		<ProjectStat
-			icon={getProjectIcon()}
+			icon={mdiDatabaseOutline}
 			text={stats.numInstances}
 			tooltipContent={`This project has ${shortenNumber(stats.numInstances, 1)} data point${
 				stats.numInstances !== 1 ? 's' : ''
 			}.`}
-<<<<<<< HEAD
-			theme={'zeno-tooltip'}
-			position="bottom"
-		>
-			<ProjectStat icon={mdiDatabaseOutline} text={stats.numInstances} />
-		</Tooltip>
-		<Tooltip
-			content={`This project has ${shortenNumber(stats.numModels, 1)} system${
-				stats.numModels !== 1 ? 's' : ''
-			}.`}
-			theme={'zeno-tooltip'}
-			position="bottom"
-		>
-			<ProjectStat icon={mdiRobotOutline} text={stats.numModels} />
-		</Tooltip>
-=======
 		/>
 		<ProjectStat
-			icon={mdiLayersTriple}
+			icon={mdiRobotOutline}
 			text={stats.numModels}
 			tooltipContent={`This project has ${shortenNumber(stats.numModels, 1)} system${
 				stats.numModels !== 1 ? 's' : ''
 			}.`}
 		/>
->>>>>>> 7d3c2a3a
 		<LikeButton
 			on:like={() => zenoClient.likeProject(project.uuid)}
 			{user}
