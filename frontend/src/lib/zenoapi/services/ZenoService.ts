/* generated using openapi-typescript-codegen -- do no edit */
/* istanbul ignore file */
/* tslint:disable */
/* eslint-disable */
import type { Author } from '../models/Author';
import type { Body_add_organization } from '../models/Body_add_organization';
import type { Body_upload_dataset } from '../models/Body_upload_dataset';
import type { Body_upload_dataset_schema } from '../models/Body_upload_dataset_schema';
import type { Body_upload_system } from '../models/Body_upload_system';
import type { Body_upload_system_schema } from '../models/Body_upload_system_schema';
import type { Chart } from '../models/Chart';
import type { ChartConfig } from '../models/ChartConfig';
import type { Folder } from '../models/Folder';
import type { GroupMetric } from '../models/GroupMetric';
import type { HistogramBucket } from '../models/HistogramBucket';
import type { HistogramRequest } from '../models/HistogramRequest';
import type { HomeEntry } from '../models/HomeEntry';
import type { HomeRequest } from '../models/HomeRequest';
import type { Metric } from '../models/Metric';
import type { MetricRequest } from '../models/MetricRequest';
import type { Organization } from '../models/Organization';
import type { Project } from '../models/Project';
import type { ProjectCopy } from '../models/ProjectCopy';
import type { ProjectState } from '../models/ProjectState';
import type { Report } from '../models/Report';
import type { ReportElement } from '../models/ReportElement';
import type { ReportResponse } from '../models/ReportResponse';
import type { Slice } from '../models/Slice';
import type { SliceElementOptions } from '../models/SliceElementOptions';
import type { SliceElementSpec } from '../models/SliceElementSpec';
import type { SliceFinderRequest } from '../models/SliceFinderRequest';
import type { SliceFinderReturn } from '../models/SliceFinderReturn';
import type { SliceTableRequest } from '../models/SliceTableRequest';
import type { StringFilterRequest } from '../models/StringFilterRequest';
import type { TableRequest } from '../models/TableRequest';
import type { Tag } from '../models/Tag';
import type { TagElementOptions } from '../models/TagElementOptions';
import type { TagElementSpec } from '../models/TagElementSpec';
import type { TagMetricKey } from '../models/TagMetricKey';
import type { TagTableRequest } from '../models/TagTableRequest';
import type { User } from '../models/User';
import type { ZenoColumn } from '../models/ZenoColumn';

import type { CancelablePromise } from '../core/CancelablePromise';
import type { BaseHttpRequest } from '../core/BaseHttpRequest';

export class ZenoService {
	constructor(public readonly httpRequest: BaseHttpRequest) {}

	/**
	 * Login
	 * Log a user in to Zeno.
	 *
	 * Args:
	 * name (str): name of the user to be logged in.
	 * current_user (Any, optional): user making the login request.
	 * Defaults to Depends(util.auth.claim()).
	 *
	 * Raises:
	 * HTTPException: error if the login failed.
	 *
	 * Returns:
	 * User: user that has been logged in.
	 * @param name
	 * @returns User Successful Response
	 * @throws ApiError
	 */
	public login(name: string): CancelablePromise<User> {
		return this.httpRequest.request({
			method: 'POST',
			url: '/login',
			query: {
				name: name
			},
			errors: {
				422: `Validation Error`
			}
		});
	}

	/**
	 * Get Users
	 * Get all users in the database.
	 *
	 * Returns:
	 * list[User]: list of all users.
	 * @returns User Successful Response
	 * @throws ApiError
	 */
	public getUsers(): CancelablePromise<Array<User>> {
		return this.httpRequest.request({
			method: 'GET',
			url: '/users'
		});
	}

	/**
	 * Get Organizations
	 * Get all organizations in the database.
	 *
	 * Returns:
	 * list[Organization]: list of all organizations.
	 * @returns Organization Successful Response
	 * @throws ApiError
	 */
	public getOrganizations(): CancelablePromise<Array<Organization>> {
		return this.httpRequest.request({
			method: 'GET',
			url: '/organizations'
		});
	}

	/**
	 * Get User Organizations
	 * Get all organizations a specified user is a member of.
	 *
	 * Args:
	 * current_user (Any, optional): user making the request.
	 * Defaults to Depends(util.auth.claim()).
	 *
	 * Raises:
	 * HTTPException: error if the user is not found.
	 *
	 * Returns:
	 * list[Organization]: all organizations the user is a member of.
	 * @returns Organization Successful Response
	 * @throws ApiError
	 */
	public getUserOrganizations(): CancelablePromise<Array<Organization>> {
		return this.httpRequest.request({
			method: 'POST',
			url: '/user_organizations'
		});
	}

	/**
	 * Create Api Key
	 * Create a new API key for a specific user.
	 *
	 * Args:
	 * current_user (Any, optional): user making the API key request.
	 * Defaults to Depends(util.auth.claim()).
	 *
	 * Returns:
	 * str | None: new API key of the user.
	 * @returns string Successful Response
	 * @throws ApiError
	 */
	public createApiKey(): CancelablePromise<string> {
		return this.httpRequest.request({
			method: 'POST',
			url: '/api-key/'
		});
	}

	/**
	 * Add Organization
	 * Add an organization to the database.
	 *
	 * Args:
	 * user (User): user creating the new organization.
	 * organization (Organization): specification of the organization to be created.
	 * @param requestBody
	 * @returns any Successful Response
	 * @throws ApiError
	 */
	public addOrganization(requestBody: Body_add_organization): CancelablePromise<any> {
		return this.httpRequest.request({
			method: 'POST',
			url: '/organization',
			body: requestBody,
			mediaType: 'application/json',
			errors: {
				422: `Validation Error`
			}
		});
	}

	/**
	 * Delete Organization
	 * Delete an organization from the database.
	 *
	 * Args:
	 * organization (Organization): organization to be deleted.
	 * @param requestBody
	 * @returns any Successful Response
	 * @throws ApiError
	 */
	public deleteOrganization(requestBody: Organization): CancelablePromise<any> {
		return this.httpRequest.request({
			method: 'DELETE',
			url: '/organization',
			body: requestBody,
			mediaType: 'application/json',
			errors: {
				422: `Validation Error`
			}
		});
	}

	/**
	 * Update User
	 * Update a user's profile.
	 *
	 * Args:
	 * user (User): updated user profile.
	 * @param requestBody
	 * @returns any Successful Response
	 * @throws ApiError
	 */
	public updateUser(requestBody: User): CancelablePromise<any> {
		return this.httpRequest.request({
			method: 'PATCH',
			url: '/user/',
			body: requestBody,
			mediaType: 'application/json',
			errors: {
				422: `Validation Error`
			}
		});
	}

	/**
	 * Update Organization
	 * Update an organization in the database.
	 *
	 * Args:
	 * organization (Organization): updated organization.
	 * @param requestBody
	 * @returns any Successful Response
	 * @throws ApiError
	 */
	public updateOrganization(requestBody: Organization): CancelablePromise<any> {
		return this.httpRequest.request({
			method: 'PATCH',
			url: '/organization/',
			body: requestBody,
			mediaType: 'application/json',
			errors: {
				422: `Validation Error`
			}
		});
	}

	/**
	 * Get Charts
	 * Get all charts of a project.
	 *
	 * Args:
	 * project_uuid (str): UUID of the project to get all charts for.
	 * request (Request): http request to get user information from.
	 *
	 * Returns:
	 * list[Chart]: list of all of a project's charts.
	 * @param projectUuid
	 * @returns Chart Successful Response
	 * @throws ApiError
	 */
	public getCharts(projectUuid: string): CancelablePromise<Array<Chart>> {
		return this.httpRequest.request({
			method: 'GET',
			url: '/charts/{project_uuid}',
			path: {
				project_uuid: projectUuid
			},
			errors: {
				422: `Validation Error`
			}
		});
	}

	/**
	 * Get Chart
	 * Get a chart by its id.
	 *
	 * Args:
	 * project_uuid (str): UUID of the project to get a chart from.
	 * chart_id (int): id of the chart to be fetched.
	 * request (Request): http request to get user information from.
	 *
	 * Raises:
	 * HTTPException: error if the chart could not be fetched.
	 *
	 * Returns:
	 * ChartResponse: chart spec.
	 * @param chartId
	 * @param projectUuid
	 * @returns Chart Successful Response
	 * @throws ApiError
	 */
	public getChart(chartId: number, projectUuid: string): CancelablePromise<Chart> {
		return this.httpRequest.request({
			method: 'GET',
			url: '/chart/{project}/{chart_id}',
			path: {
				chart_id: chartId
			},
			query: {
				project_uuid: projectUuid
			},
			errors: {
				422: `Validation Error`
			}
		});
	}

	/**
<<<<<<< HEAD
	 * Get Chart Data
	 * Get a chart's data.
	 *
	 * Args:
	 * project_uuid (str): UUID of the project to get a chart from.
	 * chart_id (int): id of the chart to be fetched.
	 * request (Request): http request to get user information from.
	 *
	 * Raises:
	 * HTTPException: error if the chart could not be fetched.
	 *
	 * Returns:
	 * str: chart data.
	 * @param projectUuid
	 * @param chartId
	 * @returns string Successful Response
	 * @throws ApiError
	 */
	public getChartData(projectUuid: any, chartId: number): CancelablePromise<string> {
		return this.httpRequest.request({
			method: 'GET',
			url: '/chart-data/{project_uuid}/{chart_id}',
			path: {
				project_uuid: projectUuid,
=======
	 * Get Chart Config
	 * Get a project's chart configuration.
	 *
	 * Args:
	 * project_uuid (str): uuid of the project for which to get the configuration.
	 * chart_id (int | None): the id of the chart this is linked to. Defaults to None.
	 * request (Request): http request to get user information from.
	 *
	 * Returns:
	 * ChartConfig: the configuration of all charts in the project.
	 * @param projectUuid
	 * @param chartId
	 * @returns ChartConfig Successful Response
	 * @throws ApiError
	 */
	public getChartConfig(
		projectUuid: string,
		chartId?: number | null
	): CancelablePromise<ChartConfig> {
		return this.httpRequest.request({
			method: 'POST',
			url: '/chart-config/{project_uuid}',
			path: {
				project_uuid: projectUuid
			},
			query: {
>>>>>>> 634ffe45
				chart_id: chartId
			},
			errors: {
				422: `Validation Error`
			}
		});
	}

	/**
<<<<<<< HEAD
	 * Get Chart Data
	 * Get a chart's data.
	 *
	 * Args:
	 * project_uuid (str): UUID of the project to get a chart from.
	 * chart_id (int): id of the chart to be fetched.
	 * request (Request): http request to get user information from.
	 *
	 * Raises:
	 * HTTPException: error if the chart could not be fetched.
	 *
	 * Returns:
	 * str: chart data.
	 * @param projectUuid
	 * @param chartId
	 * @returns string Successful Response
	 * @throws ApiError
	 */
	public getChartData1(projectUuid: any, chartId: number): CancelablePromise<string> {
		return this.httpRequest.request({
			method: 'GET',
			url: '/chart-data/{project_uuid}/{chart_id}',
			path: {
				project_uuid: projectUuid,
=======
	 * Delete Chart Config
	 * Delete the chart config for a project.
	 *
	 * Args:
	 * project_uuid (str): uuid of the project to delete the chart config for.
	 * request (Request): http request to get the user information from.
	 * chart_id (int | None): the id of the chart this is linked to. Defaults to None.
	 * @param projectUuid
	 * @param chartId
	 * @returns any Successful Response
	 * @throws ApiError
	 */
	public deleteChartConfig(projectUuid: string, chartId?: number | null): CancelablePromise<any> {
		return this.httpRequest.request({
			method: 'DELETE',
			url: '/chart-config/{project_uuid}',
			path: {
				project_uuid: projectUuid
			},
			query: {
>>>>>>> 634ffe45
				chart_id: chartId
			},
			errors: {
				422: `Validation Error`
			}
		});
	}

	/**
	 * Get Charts For Projects
	 * Get all charts for a list of projects.
	 *
	 * Args:
	 * project_uuids (list[str]): list of UUIDs of projects to fetch all charts for.
	 * request (Request): http request to get user information from.
	 *
	 * Returns:
	 * list[Chart]: all charts for the list of projects
	 * @param requestBody
	 * @returns Chart Successful Response
	 * @throws ApiError
	 */
	public getChartsForProjects(requestBody: Array<string>): CancelablePromise<Array<Chart>> {
		return this.httpRequest.request({
			method: 'POST',
			url: '/charts-for-projects/',
			body: requestBody,
			mediaType: 'application/json',
			errors: {
				422: `Validation Error`
			}
		});
	}

	/**
	 * Add Chart
	 * Add a new chart to a project.
	 *
	 * Args:
	 * project_uuid (str): UUID of the project to add a chart to.
	 * chart (Chart): chart to be added to the project.
	 * request (Request): http request to get user information from.
	 * current_user (Any, optional): user making the addition of the chart.
	 * Defaults to Depends(util.auth.claim()).
	 *
	 * Raises:
	 * HTTPException: error if the chart could not be added.
	 *
	 * Returns:
	 * int: id of the newly added chart.
	 * @param projectUuid
	 * @param requestBody
	 * @returns number Successful Response
	 * @throws ApiError
	 */
	public addChart(projectUuid: string, requestBody: Chart): CancelablePromise<number> {
		return this.httpRequest.request({
			method: 'POST',
			url: '/chart/{project_uuid}',
			path: {
				project_uuid: projectUuid
			},
			body: requestBody,
			mediaType: 'application/json',
			errors: {
				422: `Validation Error`
			}
		});
	}

	/**
	 * Update Chart
	 * Update a chart.
	 *
	 * Args:
	 * chart (Chart): new chart data.
	 * project_uuid (str): UUID of the project that holds the chart.
	 * request (Request): http request to get user information from.
	 * @param projectUuid
	 * @param requestBody
	 * @returns string Successful Response
	 * @throws ApiError
	 */
	public updateChart(projectUuid: string, requestBody: Chart): CancelablePromise<string> {
		return this.httpRequest.request({
			method: 'PATCH',
			url: '/chart/{project_uuid}',
			path: {
				project_uuid: projectUuid
			},
			body: requestBody,
			mediaType: 'application/json',
			errors: {
				422: `Validation Error`
			}
		});
	}

	/**
	 * Update Chart Config
	 * Update or add a chart configuration for a project.
	 *
	 * Args:
	 * chart_config (ChartConfig): chart configuration to be written.
	 * request (Request): http request to get user information from.
	 * chart_id (int | None): the id of the chart this is linked to. Defaults to None.
	 * @param requestBody
	 * @param chartId
	 * @returns any Successful Response
	 * @throws ApiError
	 */
	public updateChartConfig(
		requestBody: ChartConfig,
		chartId?: number | null
	): CancelablePromise<any> {
		return this.httpRequest.request({
			method: 'PATCH',
			url: '/chart-config',
			query: {
				chart_id: chartId
			},
			body: requestBody,
			mediaType: 'application/json',
			errors: {
				422: `Validation Error`
			}
		});
	}

	/**
	 * Delete Chart
	 * Delete a chart from the database.
	 *
	 * Args:
	 * project_uuid (str): project to which the chart belongs.
	 * chart_id (int): id of the chart to be deleted.
	 * request (Request): http request to get user information from.
	 * @param projectUuid
	 * @param chartId
	 * @returns any Successful Response
	 * @throws ApiError
	 */
	public deleteChart(projectUuid: string, chartId: number): CancelablePromise<any> {
		return this.httpRequest.request({
			method: 'DELETE',
			url: '/chart/{project_uuid}/{chart_id}',
			path: {
				project_uuid: projectUuid,
				chart_id: chartId
			},
			errors: {
				422: `Validation Error`
			}
		});
	}

	/**
	 * Get Folders
	 * Get all folders for a specific project.
	 *
	 * Args:
	 * project_uuid (str): project to get all folders for.
	 * request (Request): http request to get user information from.
	 *
	 * Returns:
	 * list[Folder]: all folders for a specific project.
	 * @param projectUuid
	 * @returns Folder Successful Response
	 * @throws ApiError
	 */
	public getFolders(projectUuid: string): CancelablePromise<Array<Folder>> {
		return this.httpRequest.request({
			method: 'GET',
			url: '/folders/{project_uuid}',
			path: {
				project_uuid: projectUuid
			},
			errors: {
				422: `Validation Error`
			}
		});
	}

	/**
	 * Add Folder
	 * Add a folder to a project.
	 *
	 * Args:
	 * project_uuid (str): project to add the folder to.
	 * name (str): name of the folder to be added.
	 * request (Request): http request to get user information from.
	 *
	 * Raises:
	 * HTTPException: error if folder cannot be added.
	 *
	 * Returns:
	 * int: id of the newly created folder.
	 * @param projectUuid
	 * @param name
	 * @returns number Successful Response
	 * @throws ApiError
	 */
	public addFolder(projectUuid: string, name: string): CancelablePromise<number> {
		return this.httpRequest.request({
			method: 'POST',
			url: '/folder/{project_uuid}',
			path: {
				project_uuid: projectUuid
			},
			query: {
				name: name
			},
			errors: {
				422: `Validation Error`
			}
		});
	}

	/**
	 * Update Folder
	 * Update a folder in the database.
	 *
	 * Args:
	 * folder (Folder): new folder specification.
	 * project_uuid (str): project that the folder belongs to.
	 * request (Request): http request to get user information from.
	 * @param projectUuid
	 * @param requestBody
	 * @returns any Successful Response
	 * @throws ApiError
	 */
	public updateFolder(projectUuid: string, requestBody: Folder): CancelablePromise<any> {
		return this.httpRequest.request({
			method: 'PATCH',
			url: '/folder/{project_uuid}',
			path: {
				project_uuid: projectUuid
			},
			body: requestBody,
			mediaType: 'application/json',
			errors: {
				422: `Validation Error`
			}
		});
	}

	/**
	 * Delete Folder
	 * Delete an existing folder from the database.
	 *
	 * Args:
	 * project_uuid (str): project that the folder belongs to.
	 * folder_id (int): id of the folder to be deleted.
	 * request (Request): http request to get user information from.
	 * delete_slices (bool, optional): Whether to also delete all slices in the folder.
	 * Defaults to False.
	 *
	 * Raises:
	 * HTTPException: error if folder in a different project than specified.
	 * @param projectUuid
	 * @param folderId
	 * @param deleteSlices
	 * @returns any Successful Response
	 * @throws ApiError
	 */
	public deleteFolder(
		projectUuid: string,
		folderId: number,
		deleteSlices: boolean = false
	): CancelablePromise<any> {
		return this.httpRequest.request({
			method: 'DELETE',
			url: '/folder/{project_uuid}/{folder_id}',
			path: {
				project_uuid: projectUuid,
				folder_id: folderId
			},
			query: {
				delete_slices: deleteSlices
			},
			errors: {
				422: `Validation Error`
			}
		});
	}

	/**
	 * Get Models
	 * Get all models for a project.
	 *
	 * Args:
	 * project_uuid (str): project to get the models for.
	 * request (Request): http request to get user information from.
	 *
	 * Returns:
	 * list[str]: all models associated with a project.
	 * @param projectUuid
	 * @returns string Successful Response
	 * @throws ApiError
	 */
	public getModels(projectUuid: string): CancelablePromise<Array<string>> {
		return this.httpRequest.request({
			method: 'GET',
			url: '/models/{project_uuid}',
			path: {
				project_uuid: projectUuid
			},
			errors: {
				422: `Validation Error`
			}
		});
	}

	/**
	 * Get Columns
	 * Get all columns of a project.
	 *
	 * Args:
	 * project_uuid (str): UUID of the project to get all columns for.
	 * request (Request): http request to get user information from.
	 *
	 * Returns:
	 * list[ZenoColumn]: all columns associated with a project.
	 * @param projectUuid
	 * @returns ZenoColumn Successful Response
	 * @throws ApiError
	 */
	public getColumns(projectUuid: string): CancelablePromise<Array<ZenoColumn>> {
		return this.httpRequest.request({
			method: 'GET',
			url: '/columns/{project_uuid}',
			path: {
				project_uuid: projectUuid
			},
			errors: {
				422: `Validation Error`
			}
		});
	}

	/**
	 * Get Home Details
	 * Get the details of the home view including projects, reports, and statistics.
	 *
	 * Args:
	 * home_request (HomeRequest): request specification for the home view.
	 * req (Request): http request to get user information from.
	 *
	 * Returns:
	 * list[HomeEntry]: list of all entries in the home view that match the request.
	 * @param requestBody
	 * @returns HomeEntry Successful Response
	 * @throws ApiError
	 */
	public getHomeDetails(requestBody: HomeRequest): CancelablePromise<Array<HomeEntry>> {
		return this.httpRequest.request({
			method: 'POST',
			url: '/home-details',
			body: requestBody,
			mediaType: 'application/json',
			errors: {
				422: `Validation Error`
			}
		});
	}

	/**
	 * Calculate Histograms
	 * Calculate the histograms for a project.
	 *
	 * Args:
	 * req (HistogramRequest): specification of te histogram request.
	 * project_uuid (str): UUID of the project to calculate histograms for.
	 * request (Request): http request to get user information from.
	 *
	 * Returns:
	 * list[list[HistogramBucket]]: histogram buckets for all requested histograms.
	 * @param projectUuid
	 * @param requestBody
	 * @returns HistogramBucket Successful Response
	 * @throws ApiError
	 */
	public calculateHistograms(
		projectUuid: string,
		requestBody: HistogramRequest
	): CancelablePromise<Array<Array<HistogramBucket>>> {
		return this.httpRequest.request({
			method: 'POST',
			url: '/histograms/{project_uuid}',
			path: {
				project_uuid: projectUuid
			},
			body: requestBody,
			mediaType: 'application/json',
			errors: {
				422: `Validation Error`
			}
		});
	}

	/**
	 * Filter String Metadata
	 * Select distinct string values of a column and return their short representation.
	 *
	 * Args:
	 * project_uuid (str): the project for which to filter the column
	 * req (StringFilterRequest): the specification of the filter operation.
	 * request (Request): http request to get user information from.
	 *
	 * Returns:
	 * list[str]: the filtered string column data.
	 * @param projectUuid
	 * @param requestBody
	 * @returns string Successful Response
	 * @throws ApiError
	 */
	public filterStringMetadata(
		projectUuid: string,
		requestBody: StringFilterRequest
	): CancelablePromise<Array<string>> {
		return this.httpRequest.request({
			method: 'POST',
			url: '/string-filter/{project_uuid}',
			path: {
				project_uuid: projectUuid
			},
			body: requestBody,
			mediaType: 'application/json',
			errors: {
				422: `Validation Error`
			}
		});
	}

	/**
	 * Get Metrics
	 * Get all metrics for a specific project.
	 *
	 * Args:
	 * project_uuid (str): UUID of the project to fetch metrics for.
	 * request (Request): http request to get user information from.
	 *
	 * Returns:
	 * list[Metric]: all metrics associated with a specific project.
	 * @param projectUuid
	 * @returns Metric Successful Response
	 * @throws ApiError
	 */
	public getMetrics(projectUuid: string): CancelablePromise<Array<Metric>> {
		return this.httpRequest.request({
			method: 'GET',
			url: '/metrics/{project_uuid}',
			path: {
				project_uuid: projectUuid
			},
			errors: {
				422: `Validation Error`
			}
		});
	}

	/**
	 * Get Metrics Filtered
	 * Get all metrics that match a metrics query.
	 *
	 * Args:
	 * project_uuid (str): UUID of the project to fetch metrics for.
	 * req (MetricRequest): request specification for the metrics to be fetched.
	 * request (Request): http request to get user information from.
	 *
	 * Returns:
	 * list[Metric]: metrics that match the metric request.
	 * @param projectUuid
	 * @param requestBody
	 * @returns GroupMetric Successful Response
	 * @throws ApiError
	 */
	public getMetricsFiltered(
		projectUuid: string,
		requestBody: MetricRequest
	): CancelablePromise<Array<GroupMetric>> {
		return this.httpRequest.request({
			method: 'POST',
			url: '/slice-metrics/{project_uuid}',
			path: {
				project_uuid: projectUuid
			},
			body: requestBody,
			mediaType: 'application/json',
			errors: {
				422: `Validation Error`
			}
		});
	}

	/**
	 * Get Metric For Tag
	 * Get the metric for a specific tag.
	 *
	 * Args:
	 * project_uuid (str): UUID of the project to calculate the metric for.
	 * metric_key (TagMetricKey): specification for which tag to calculate the metric.
	 * request (Request): http request to get user information from.
	 *
	 * Returns:
	 * GroupMetric: the metric calculation result.
	 * @param projectUuid
	 * @param requestBody
	 * @returns GroupMetric Successful Response
	 * @throws ApiError
	 */
	public getMetricForTag(
		projectUuid: string,
		requestBody: TagMetricKey
	): CancelablePromise<GroupMetric> {
		return this.httpRequest.request({
			method: 'POST',
			url: '/tag-metric/{project_uuid}',
			path: {
				project_uuid: projectUuid
			},
			body: requestBody,
			mediaType: 'application/json',
			errors: {
				422: `Validation Error`
			}
		});
	}

	/**
	 * Is Project Public
	 * Check if a given project is public.
	 *
	 * Args:
	 * project_uuid (str): uuid of the project to be checked.
	 * request (Request): http request to get user information from.
	 *
	 * Returns:
	 * bool: whether the specified project is public.
	 * @param projectUuid
	 * @returns boolean Successful Response
	 * @throws ApiError
	 */
	public isProjectPublic(projectUuid: string): CancelablePromise<boolean> {
		return this.httpRequest.request({
			method: 'GET',
			url: '/project-public/{project_uuid}',
			path: {
				project_uuid: projectUuid
			},
			errors: {
				422: `Validation Error`
			}
		});
	}

	/**
	 * Get Project State
	 * Get the current state of a project.
	 *
	 * Args:
	 * project_uuid (str): uuid of the project to fetch the state for.
	 * request (Request): http request to get user information from.
	 *
	 * Raises:
	 * HTTPException: error if the state cannot be fetched.
	 *
	 * Returns:
	 * ProjectState | None: current state of the project.
	 * @param projectUuid
	 * @returns ProjectState Successful Response
	 * @throws ApiError
	 */
	public getProjectState(projectUuid: string): CancelablePromise<ProjectState> {
		return this.httpRequest.request({
			method: 'GET',
			url: '/project-state/{project_uuid}',
			path: {
				project_uuid: projectUuid
			},
			errors: {
				422: `Validation Error`
			}
		});
	}

	/**
	 * Get Project Uuid
	 * Get the UUID of a project by owner and project name.
	 *
	 * Args:
	 * owner_name (str): name of the project's owner.
	 * project_name (str): name of the project.
	 * request (Request): http request to get user information from.
	 *
	 * Raises:
	 * HTTPException: error if the project uuid could not be fetched.
	 *
	 * Returns:
	 * str: uuid of the requested project.
	 * @param ownerName
	 * @param projectName
	 * @returns string Successful Response
	 * @throws ApiError
	 */
	public getProjectUuid(ownerName: string, projectName: string): CancelablePromise<string> {
		return this.httpRequest.request({
			method: 'GET',
			url: '/project-uuid/{owner_name}/{project_name}',
			path: {
				owner_name: ownerName,
				project_name: projectName
			},
			errors: {
				422: `Validation Error`
			}
		});
	}

	/**
	 * Get User Projects
	 * Get all projects for the current user.
	 *
	 * Args:
	 * current_user (Any, optional): User requesting all projects.
	 * Defaults to Depends(util.auth.claim()).
	 *
	 * Returns:
	 * list[Project]: all project of the user who sent the request.
	 * @returns Project Successful Response
	 * @throws ApiError
	 */
	public getUserProjects(): CancelablePromise<Array<Project>> {
		return this.httpRequest.request({
			method: 'GET',
			url: '/user-projects'
		});
	}

	/**
	 * Get Projects
	 * Get all projects from a list of UUIDs.
	 *
	 * Args:
	 * project_uuids (list[str]): list of project UUIDs to fetch projects for.
	 * request (Request): http request to get user information from.
	 *
	 * Returns:
	 * list[Project]: all projects whose UUIDs are in the provided list.
	 * @param requestBody
	 * @returns any Successful Response
	 * @throws ApiError
	 */
	public getProjects(requestBody: Array<string>): CancelablePromise<any> {
		return this.httpRequest.request({
			method: 'POST',
			url: '/projects',
			body: requestBody,
			mediaType: 'application/json',
			errors: {
				422: `Validation Error`
			}
		});
	}

	/**
	 * Like Project
	 * Like a project.
	 *
	 * Args:
	 * project_uuid (str): UUID of the project to be liked.
	 * current_user (Any, optional): user liking the project.
	 * Defaults to Depends(util.auth.claim()).
	 * @param projectUuid
	 * @returns any Successful Response
	 * @throws ApiError
	 */
	public likeProject(projectUuid: string): CancelablePromise<any> {
		return this.httpRequest.request({
			method: 'POST',
			url: '/like-project/{project_uuid}',
			path: {
				project_uuid: projectUuid
			},
			errors: {
				422: `Validation Error`
			}
		});
	}

	/**
	 * Get Project Users
	 * Get all users of a specific project.
	 *
	 * Args:
	 * project_uuid (str): UUID of the project to get all users for.
	 * request (Request): http request to get user information from.
	 *
	 * Returns:
	 * list[User]: all users who have access to the project.
	 * @param projectUuid
	 * @returns User Successful Response
	 * @throws ApiError
	 */
	public getProjectUsers(projectUuid: string): CancelablePromise<Array<User>> {
		return this.httpRequest.request({
			method: 'GET',
			url: '/project-users/{project_uuid}',
			path: {
				project_uuid: projectUuid
			},
			errors: {
				422: `Validation Error`
			}
		});
	}

	/**
	 * Get Project Orgs
	 * Get all organizations that have access to a project.
	 *
	 * Args:
	 * project_uuid (str): UUID of the project to get all organizations for.
	 * request (Request): http request to get user information from.
	 *
	 * Returns:
	 * list[Organization]: all organizations with access to the project.
	 * @param projectUuid
	 * @returns Organization Successful Response
	 * @throws ApiError
	 */
	public getProjectOrgs(projectUuid: string): CancelablePromise<Array<Organization>> {
		return this.httpRequest.request({
			method: 'GET',
			url: '/project-organizations/{project_uuid}',
			path: {
				project_uuid: projectUuid
			},
			errors: {
				422: `Validation Error`
			}
		});
	}

	/**
	 * Add Project User
	 * Add a user to a project.
	 *
	 * Args:
	 * project_uuid (str): UUID of the project to add a new user to.
	 * user (User): user to be added to the project.
	 * request (Request): http request to get user information from.
	 * @param projectUuid
	 * @param requestBody
	 * @returns any Successful Response
	 * @throws ApiError
	 */
	public addProjectUser(projectUuid: string, requestBody: User): CancelablePromise<any> {
		return this.httpRequest.request({
			method: 'POST',
			url: '/project-user/{project_uuid}',
			path: {
				project_uuid: projectUuid
			},
			body: requestBody,
			mediaType: 'application/json',
			errors: {
				422: `Validation Error`
			}
		});
	}

	/**
	 * Update Project User
	 * Update the rights of a project user.
	 *
	 * Args:
	 * project_uuid (str): UUID of the project to update user rights for.
	 * user (User): updated user rights of a specified user.
	 * request (Request): http request to get user information from.
	 * @param projectUuid
	 * @param requestBody
	 * @returns any Successful Response
	 * @throws ApiError
	 */
	public updateProjectUser(projectUuid: string, requestBody: User): CancelablePromise<any> {
		return this.httpRequest.request({
			method: 'PATCH',
			url: '/project-user/{project_uuid}',
			path: {
				project_uuid: projectUuid
			},
			body: requestBody,
			mediaType: 'application/json',
			errors: {
				422: `Validation Error`
			}
		});
	}

	/**
	 * Delete Project User
	 * Remove a user from a project.
	 *
	 * Args:
	 * project_uuid (str): UUID of the project to remove the user from.
	 * user (User): user to be removed from the project.
	 * request (Request): http request to get user information from.
	 * @param projectUuid
	 * @param requestBody
	 * @returns any Successful Response
	 * @throws ApiError
	 */
	public deleteProjectUser(projectUuid: string, requestBody: User): CancelablePromise<any> {
		return this.httpRequest.request({
			method: 'DELETE',
			url: '/project-user/{project_uuid}',
			path: {
				project_uuid: projectUuid
			},
			body: requestBody,
			mediaType: 'application/json',
			errors: {
				422: `Validation Error`
			}
		});
	}

	/**
	 * Add Project Org
	 * Add an organization to a project.
	 *
	 * Args:
	 * project_uuid (str): UUID of the project to add the organizion to.
	 * organization (Organization): organization to be added to the project.
	 * request (Request): http request to get user information from.
	 * @param projectUuid
	 * @param requestBody
	 * @returns any Successful Response
	 * @throws ApiError
	 */
	public addProjectOrg(projectUuid: string, requestBody: Organization): CancelablePromise<any> {
		return this.httpRequest.request({
			method: 'POST',
			url: '/project-org/{project_uuid}',
			path: {
				project_uuid: projectUuid
			},
			body: requestBody,
			mediaType: 'application/json',
			errors: {
				422: `Validation Error`
			}
		});
	}

	/**
	 * Update Project Org
	 * Update the rights of a project's organization.
	 *
	 * Args:
	 * project_uuid (str): UUID of the project to update organization rights for.
	 * organization (Organization): updated rights of a specified organization.
	 * request (Request): http request to get user information from.
	 * @param projectUuid
	 * @param requestBody
	 * @returns any Successful Response
	 * @throws ApiError
	 */
	public updateProjectOrg(projectUuid: string, requestBody: Organization): CancelablePromise<any> {
		return this.httpRequest.request({
			method: 'PATCH',
			url: '/project-org/{project_uuid}',
			path: {
				project_uuid: projectUuid
			},
			body: requestBody,
			mediaType: 'application/json',
			errors: {
				422: `Validation Error`
			}
		});
	}

	/**
	 * Delete Project Org
	 * Remove an organization from a project.
	 *
	 * Args:
	 * project_uuid (str): UUID of the project to remove the organization from.
	 * organization (Organization): organization to be removed from the project.
	 * request (Request): http request to get user information from.
	 * @param projectUuid
	 * @param requestBody
	 * @returns any Successful Response
	 * @throws ApiError
	 */
	public deleteProjectOrg(projectUuid: string, requestBody: Organization): CancelablePromise<any> {
		return this.httpRequest.request({
			method: 'DELETE',
			url: '/project-org/{project_uuid}',
			path: {
				project_uuid: projectUuid
			},
			body: requestBody,
			mediaType: 'application/json',
			errors: {
				422: `Validation Error`
			}
		});
	}

	/**
	 * Copy Project
	 * Create a copy of an existing project.
	 *
	 * Args:
	 * project_uuid (str): UUID of the project to be copied.
	 * copy_spec (ProjectCopy): specification of what content to copy over.
	 * request (Request): http request to get user information from.
	 * current_user (Any, optional): user initiating the copy request.
	 * Defaults to Depends(util.auth.claim()).
	 * @param projectUuid
	 * @param requestBody
	 * @returns any Successful Response
	 * @throws ApiError
	 */
	public copyProject(projectUuid: string, requestBody: ProjectCopy): CancelablePromise<any> {
		return this.httpRequest.request({
			method: 'POST',
			url: '/copy-project/{project_uuid}',
			path: {
				project_uuid: projectUuid
			},
			body: requestBody,
			mediaType: 'application/json',
			errors: {
				422: `Validation Error`
			}
		});
	}

	/**
	 * Update Project
	 * Update a project's specification.
	 *
	 * Args:
	 * project (Project): updated project specification.
	 * request (Request): http request to get user information from.
	 * @param requestBody
	 * @returns any Successful Response
	 * @throws ApiError
	 */
	public updateProject(requestBody: Project): CancelablePromise<any> {
		return this.httpRequest.request({
			method: 'PATCH',
			url: '/project/',
			body: requestBody,
			mediaType: 'application/json',
			errors: {
				422: `Validation Error`
			}
		});
	}

	/**
	 * Delete Project
	 * Delete a project from the database.
	 *
	 * Args:
	 * project_uuid (str): UUID of the project to be deleted.
	 * current_user (Any, optional): user sending the delete request.
	 * Defaults to Depends(util.auth.claim()).
	 * @param projectUuid
	 * @returns any Successful Response
	 * @throws ApiError
	 */
	public deleteProject(projectUuid: string): CancelablePromise<any> {
		return this.httpRequest.request({
			method: 'DELETE',
			url: '/project/{project_uuid}',
			path: {
				project_uuid: projectUuid
			},
			errors: {
				422: `Validation Error`
			}
		});
	}

	/**
	 * Get Report By Name
	 * Get a report by its name and owner name.
	 *
	 * Args:
	 * owner_name (str): name of the owner of the report.
	 * report_name (str): name of the report.
	 * request (Request): http request to get user information from.
	 *
	 * Raises:
	 * HTTPException: error if the report could not be loaded.
	 *
	 * Returns:
	 * Report: the requested report.
	 * @param ownerName
	 * @param reportName
	 * @returns ReportResponse Successful Response
	 * @throws ApiError
	 */
	public getReportByName(ownerName: string, reportName: string): CancelablePromise<ReportResponse> {
		return this.httpRequest.request({
			method: 'GET',
			url: '/report-name/{owner_name}/{report_name}',
			path: {
				owner_name: ownerName,
				report_name: reportName
			},
			errors: {
				422: `Validation Error`
			}
		});
	}

	/**
	 * Get Report
	 * Get a report by its id.
	 *
	 * Args:
	 * id (int): unique id of the report.
	 * request (Request): http request to get user information from.
	 *
	 * Raises:
	 * HTTPException: error if the report could not be loaded.
	 *
	 * Returns:
	 * Report: the requested report.
	 * @param id
	 * @returns ReportResponse Successful Response
	 * @throws ApiError
	 */
	public getReport(id: number): CancelablePromise<ReportResponse> {
		return this.httpRequest.request({
			method: 'GET',
			url: '/report/{id}',
			path: {
				id: id
			},
			errors: {
				422: `Validation Error`
			}
		});
	}

	/**
	 * Get Report Elements
	 * Get all elements that a report contains.
	 *
	 * Args:
	 * report_id (int): id of the report for which to fetch elements.
	 * request (Request): http request to get user information from.
	 *
	 * Returns:
	 * list[ReportElement] | None: all elements that a report contains.
	 * @param reportId
	 * @returns ReportElement Successful Response
	 * @throws ApiError
	 */
	public getReportElements(reportId: number): CancelablePromise<Array<ReportElement>> {
		return this.httpRequest.request({
			method: 'POST',
			url: '/report-elements/{report_id}',
			path: {
				report_id: reportId
			},
			errors: {
				422: `Validation Error`
			}
		});
	}

	/**
	 * Get Report Authors
	 * Get all authors of a report.
	 *
	 * Args:
	 * report_id (int): id of the report for which to fetch authors.
	 * request (Request): http request to get user information from.
	 *
	 * Returns:
	 * list[Author]: all authors that a report contains.
	 * @param reportId
	 * @returns Author Successful Response
	 * @throws ApiError
	 */
	public getReportAuthors(reportId: number): CancelablePromise<Array<Author>> {
		return this.httpRequest.request({
			method: 'POST',
			url: '/report-authors/{report_id}',
			path: {
				report_id: reportId
			},
			errors: {
				422: `Validation Error`
			}
		});
	}

	/**
	 * Like Report
	 * Like a report as a user.
	 *
	 * Args:
	 * report_id (int): id of the report to be liked by the user.
	 * current_user (Any, optional): The user who wants to like the report.
	 * Defaults to Depends(util.auth.claim()).
	 * @param reportId
	 * @returns any Successful Response
	 * @throws ApiError
	 */
	public likeReport(reportId: number): CancelablePromise<any> {
		return this.httpRequest.request({
			method: 'POST',
			url: '/like-report/{report_id}',
			path: {
				report_id: reportId
			},
			errors: {
				422: `Validation Error`
			}
		});
	}

	/**
	 * Get Report Users
	 * Get all users  that have access to a report.
	 *
	 * Args:
	 * report_id (int): the report for which to get user access.
	 * request (Request): http request to get user information from.
	 *
	 * Returns:
	 * list[User]: the list of users who can access the report.
	 * @param reportId
	 * @returns User Successful Response
	 * @throws ApiError
	 */
	public getReportUsers(reportId: number): CancelablePromise<Array<User>> {
		return this.httpRequest.request({
			method: 'GET',
			url: '/report-users/{report_id}',
			path: {
				report_id: reportId
			},
			errors: {
				422: `Validation Error`
			}
		});
	}

	/**
	 * Get Report Owner
	 * Get the owner of a report.
	 *
	 * Args:
	 * report_id (int): the report for which to get the owner.
	 * request (Request): http request to get user information from.
	 *
	 * Returns:
	 * User: the owner of the report.
	 * @param reportId
	 * @returns User Successful Response
	 * @throws ApiError
	 */
	public getReportOwner(reportId: number): CancelablePromise<User> {
		return this.httpRequest.request({
			method: 'GET',
			url: '/report-owner/{report_id}',
			path: {
				report_id: reportId
			},
			errors: {
				422: `Validation Error`
			}
		});
	}

	/**
	 * Get Report Orgs
	 * Get all the organizations that have access to a report.
	 *
	 * Args:
	 * report_id (int): the report for which to get organization access.
	 * request (Request): http request to get user information from.
	 *
	 * Returns:
	 * list[Organization]: the list of organizations who can access the report.
	 * @param reportId
	 * @returns Organization Successful Response
	 * @throws ApiError
	 */
	public getReportOrgs(reportId: number): CancelablePromise<Array<Organization>> {
		return this.httpRequest.request({
			method: 'GET',
			url: '/report-organizations/{report_id}',
			path: {
				report_id: reportId
			},
			errors: {
				422: `Validation Error`
			}
		});
	}

	/**
	 * Get Slice Element Options
	 * Get the options of a report's slice element.
	 *
	 * Args:
	 * slice_element_spec (SliceElementSpec): specification of the slice element.
	 * request (Request): request to get user information from.
	 *
	 * Raises:
	 * HTTPException: error if slice element options could not be loaded.
	 *
	 * Returns:
	 * SliceElementOptions | None: options of a report's slice element.
	 * @param requestBody
	 * @returns SliceElementOptions Successful Response
	 * @throws ApiError
	 */
	public getSliceElementOptions(
		requestBody: SliceElementSpec
	): CancelablePromise<SliceElementOptions> {
		return this.httpRequest.request({
			method: 'POST',
			url: '/slice-element-options/',
			body: requestBody,
			mediaType: 'application/json',
			errors: {
				422: `Validation Error`
			}
		});
	}

	/**
	 * Get Tag Element Options
	 * Get the options of a report's tag element.
	 *
	 * Args:
	 * tag_element_spec (TagElementSpec): specification of the tag element.
	 * request (Request): request to get user information from.
	 *
	 * Raises:
	 * HTTPException: error if tag element options could not be loaded.
	 *
	 * Returns:
	 * TagElementOptions | None: options of a report's tag element.
	 * @param requestBody
	 * @returns TagElementOptions Successful Response
	 * @throws ApiError
	 */
	public getTagElementOptions(requestBody: TagElementSpec): CancelablePromise<TagElementOptions> {
		return this.httpRequest.request({
			method: 'POST',
			url: '/tag-element-options/',
			body: requestBody,
			mediaType: 'application/json',
			errors: {
				422: `Validation Error`
			}
		});
	}

	/**
	 * Add Report
	 * Add a new report to the Database.
	 *
	 * Args:
	 * name (str): name of the report to be added.
	 * current_user (Any, optional): The user who wants to add the report.
	 * Defaults to Depends(util.auth.claim()).
	 *
	 * Raises:
	 * HTTPException: error if the report could not be added.
	 *
	 * Returns:
	 * int: id of the newly created report.
	 * @param name
	 * @returns any Successful Response
	 * @throws ApiError
	 */
	public addReport(name: string): CancelablePromise<any> {
		return this.httpRequest.request({
			method: 'POST',
			url: '/report/{name}',
			path: {
				name: name
			},
			errors: {
				422: `Validation Error`
			}
		});
	}

	/**
	 * Add Report Element
	 * Add an element to an existing report.
	 *
	 * Args:
	 * report_id (int): id of the report to add an element to.
	 * element (ReportElement): element to be added to the report.
	 * request (Request): http request to get user information from.
	 * current_user (Any, optional): user who wants to add an element to a report.
	 * Defaults to Depends(util.auth.claim()).
	 *
	 * Raises:
	 * HTTPException: error if adding an element to a report fails.
	 *
	 * Returns:
	 * id: id of the newly created report element.
	 * @param reportId
	 * @param requestBody
	 * @returns any Successful Response
	 * @throws ApiError
	 */
	public addReportElement(reportId: number, requestBody: ReportElement): CancelablePromise<any> {
		return this.httpRequest.request({
			method: 'POST',
			url: '/report-element/{id}',
			query: {
				report_id: reportId
			},
			body: requestBody,
			mediaType: 'application/json',
			errors: {
				422: `Validation Error`
			}
		});
	}

	/**
	 * Add Report Author
	 * Add an author to a report.
	 *
	 * Args:
	 * report_id (int): report to add the author to.
	 * author (Author): author to be added to the report.
	 * request (Request): http request to get user information from.
	 * @param reportId
	 * @param requestBody
	 * @returns any Successful Response
	 * @throws ApiError
	 */
	public addReportAuthor(reportId: number, requestBody: Author): CancelablePromise<any> {
		return this.httpRequest.request({
			method: 'POST',
			url: '/report-author/{report_id}',
			path: {
				report_id: reportId
			},
			body: requestBody,
			mediaType: 'application/json',
			errors: {
				422: `Validation Error`
			}
		});
	}

	/**
	 * Update Report Author
	 * Update the author of a report.
	 *
	 * Args:
	 * report_id (int): the report to update the author for.
	 * author (Author): updated report author.
	 * request (Request): http request to get user information from.
	 * @param reportId
	 * @param requestBody
	 * @returns any Successful Response
	 * @throws ApiError
	 */
	public updateReportAuthor(reportId: number, requestBody: Author): CancelablePromise<any> {
		return this.httpRequest.request({
			method: 'PATCH',
			url: '/report-author/{report_id}',
			path: {
				report_id: reportId
			},
			body: requestBody,
			mediaType: 'application/json',
			errors: {
				422: `Validation Error`
			}
		});
	}

	/**
	 * Delete Report Author
	 * Remove an author from a report.
	 *
	 * Args:
	 * report_id (int): id dof the report to remove an author from.
	 * author (Author): author to be removed from the report.
	 * request (Request): http request to get user information from.
	 * @param reportId
	 * @param requestBody
	 * @returns any Successful Response
	 * @throws ApiError
	 */
	public deleteReportAuthor(reportId: number, requestBody: Author): CancelablePromise<any> {
		return this.httpRequest.request({
			method: 'DELETE',
			url: '/report-author/{report_id}',
			path: {
				report_id: reportId
			},
			body: requestBody,
			mediaType: 'application/json',
			errors: {
				422: `Validation Error`
			}
		});
	}

	/**
	 * Add Report User
	 * Add a user to a report.
	 *
	 * Args:
	 * report_id (int): report to add the user to.
	 * user (User): user to be added to the report.
	 * request (Request): http request to get user information from.
	 * @param reportId
	 * @param requestBody
	 * @returns any Successful Response
	 * @throws ApiError
	 */
	public addReportUser(reportId: number, requestBody: User): CancelablePromise<any> {
		return this.httpRequest.request({
			method: 'POST',
			url: '/report-user/{report_id}',
			path: {
				report_id: reportId
			},
			body: requestBody,
			mediaType: 'application/json',
			errors: {
				422: `Validation Error`
			}
		});
	}

	/**
	 * Update Report User
	 * Update a user's privileges for a report.
	 *
	 * Args:
	 * report_id (int): the report to update user privileges for.
	 * user (User): updated user privileges.
	 * request (Request): http request to get user information from.
	 * @param reportId
	 * @param requestBody
	 * @returns any Successful Response
	 * @throws ApiError
	 */
	public updateReportUser(reportId: number, requestBody: User): CancelablePromise<any> {
		return this.httpRequest.request({
			method: 'PATCH',
			url: '/report-user/{report_id}',
			path: {
				report_id: reportId
			},
			body: requestBody,
			mediaType: 'application/json',
			errors: {
				422: `Validation Error`
			}
		});
	}

	/**
	 * Delete Report User
	 * Remove a user from a report.
	 *
	 * Args:
	 * report_id (int): id dof the report to remove a user from.
	 * user (User): user to be removed from the report.
	 * request (Request): http request to get user information from.
	 * @param reportId
	 * @param requestBody
	 * @returns any Successful Response
	 * @throws ApiError
	 */
	public deleteReportUser(reportId: number, requestBody: User): CancelablePromise<any> {
		return this.httpRequest.request({
			method: 'DELETE',
			url: '/report-user/{report_id}',
			path: {
				report_id: reportId
			},
			body: requestBody,
			mediaType: 'application/json',
			errors: {
				422: `Validation Error`
			}
		});
	}

	/**
	 * Add Report Org
	 * Add an organization to a report.
	 *
	 * Args:
	 * report_id (int): report to add the user to.
	 * organization (Organization): organization to be added to the report.
	 * request (Request): http request to get user information from.
	 * @param reportId
	 * @param requestBody
	 * @returns any Successful Response
	 * @throws ApiError
	 */
	public addReportOrg(reportId: number, requestBody: Organization): CancelablePromise<any> {
		return this.httpRequest.request({
			method: 'POST',
			url: '/report-org/{report_id}',
			path: {
				report_id: reportId
			},
			body: requestBody,
			mediaType: 'application/json',
			errors: {
				422: `Validation Error`
			}
		});
	}

	/**
	 * Update Report Org
	 * Update a organization's privileges for a report.
	 *
	 * Args:
	 * report_id (int): the report to update user privileges for.
	 * organization (Organization): updated organization privileges.
	 * request (Request): http request to get user information from.
	 * @param reportId
	 * @param requestBody
	 * @returns any Successful Response
	 * @throws ApiError
	 */
	public updateReportOrg(reportId: number, requestBody: Organization): CancelablePromise<any> {
		return this.httpRequest.request({
			method: 'PATCH',
			url: '/report-org/{report_id}',
			path: {
				report_id: reportId
			},
			body: requestBody,
			mediaType: 'application/json',
			errors: {
				422: `Validation Error`
			}
		});
	}

	/**
	 * Delete Report Org
	 * Remove an organizations from a report.
	 *
	 * Args:
	 * report_id (int): id dof the report to remove an organization from.
	 * organization (Organization): organization to be removed from the report.
	 * request (Request): http request to get user information from.
	 * @param reportId
	 * @param requestBody
	 * @returns any Successful Response
	 * @throws ApiError
	 */
	public deleteReportOrg(reportId: number, requestBody: Organization): CancelablePromise<any> {
		return this.httpRequest.request({
			method: 'DELETE',
			url: '/report-org/{report_id}',
			path: {
				report_id: reportId
			},
			body: requestBody,
			mediaType: 'application/json',
			errors: {
				422: `Validation Error`
			}
		});
	}

	/**
	 * Update Report Element
	 * Update an element of a report.
	 *
	 * Args:
	 * report_id (int): the report to update the element for.
	 * element (ReportElement): updated report element.
	 * request (Request): http request to get user information from.
	 * @param reportId
	 * @param requestBody
	 * @returns any Successful Response
	 * @throws ApiError
	 */
	public updateReportElement(reportId: number, requestBody: ReportElement): CancelablePromise<any> {
		return this.httpRequest.request({
			method: 'PATCH',
			url: '/report-element/{report_id}',
			path: {
				report_id: reportId
			},
			body: requestBody,
			mediaType: 'application/json',
			errors: {
				422: `Validation Error`
			}
		});
	}

	/**
	 * Update Report
	 * Update a report's settings.
	 *
	 * Args:
	 * report (Report): updated report settings.
	 * request (Request): http request to get user information from.
	 * @param requestBody
	 * @returns any Successful Response
	 * @throws ApiError
	 */
	public updateReport(requestBody: Report): CancelablePromise<any> {
		return this.httpRequest.request({
			method: 'PATCH',
			url: '/report/',
			body: requestBody,
			mediaType: 'application/json',
			errors: {
				422: `Validation Error`
			}
		});
	}

	/**
	 * Update Report Projects
	 * Update the projects associated with a report.
	 *
	 * Args:
	 * report_id (int): the report to update the projects for.
	 * project_uuids (list[str]): list of project UUIDs associated with the report.
	 * request (Request): http request to get user information from.
	 * @param reportId
	 * @param requestBody
	 * @returns any Successful Response
	 * @throws ApiError
	 */
	public updateReportProjects(
		reportId: number,
		requestBody: Array<string>
	): CancelablePromise<any> {
		return this.httpRequest.request({
			method: 'PATCH',
			url: '/report-projects/',
			query: {
				report_id: reportId
			},
			body: requestBody,
			mediaType: 'application/json',
			errors: {
				422: `Validation Error`
			}
		});
	}

	/**
	 * Delete Report
	 * Delete an existing report from the databse.
	 *
	 * Args:
	 * report_id (int): the id of the report to be deleted.
	 * current_user (Any, optional): The user who wants to delete the report.
	 * Defaults to Depends(util.auth.claim()).
	 *
	 * Raises:
	 * HTTPException: error if the deletion was not successful.
	 * @param reportId
	 * @returns any Successful Response
	 * @throws ApiError
	 */
	public deleteReport(reportId: number): CancelablePromise<any> {
		return this.httpRequest.request({
			method: 'DELETE',
			url: '/report/{report_id}',
			path: {
				report_id: reportId
			},
			errors: {
				422: `Validation Error`
			}
		});
	}

	/**
	 * Delete Report Element
	 * Delete an element from a report.
	 *
	 * Args:
	 * report_id (int): the id of the report the element is associated with.
	 * id (int): the id of the report element to be deleted.
	 * request (Request): http request to get user information from.
	 * @param reportId
	 * @param id
	 * @returns any Successful Response
	 * @throws ApiError
	 */
	public deleteReportElement(reportId: number, id: number): CancelablePromise<any> {
		return this.httpRequest.request({
			method: 'DELETE',
			url: '/report-element/{report_id}/{id}',
			path: {
				report_id: reportId,
				id: id
			},
			errors: {
				422: `Validation Error`
			}
		});
	}

	/**
	 * Create Project
	 * Create a new project.
	 *
	 * Args:
	 * project (Project): Project object.
	 * response (Response): response object.
	 * api_key (str, optional): API key.
	 * @param requestBody
	 * @returns Project Successful Response
	 * @throws ApiError
	 */
	public createProject(requestBody: Project): CancelablePromise<Project> {
		return this.httpRequest.request({
			method: 'POST',
			url: '/project',
			body: requestBody,
			mediaType: 'application/json',
			errors: {
				422: `Validation Error`
			}
		});
	}

	/**
	 * Upload Dataset Schema
	 * Upload a dataset schema to the database. Called before uploading data.
	 *
	 * Args:
	 * project_uuid (str): the UUID of the project to add data to.
	 * id_column (str): the name of the column containing the ID.
	 * data_column (str): the name of the column containing the data.
	 * label_column (str): the name of the column containing the label.
	 * file (DatasetSchema): the dataset schema to upload.
	 * api_key (str, optional): API key.
	 * @param formData
	 * @returns any Successful Response
	 * @throws ApiError
	 */
	public uploadDatasetSchema(formData: Body_upload_dataset_schema): CancelablePromise<any> {
		return this.httpRequest.request({
			method: 'POST',
			url: '/dataset-schema',
			formData: formData,
			mediaType: 'multipart/form-data',
			errors: {
				422: `Validation Error`
			}
		});
	}

	/**
	 * Upload Dataset
	 * Upload a dataset to a Zeno project.
	 *
	 * Args:
	 * project_uuid (str): the UUID of the project to add data to.
	 * file (UploadFile): the dataset to upload. Serialized Arrow RecordBatch.
	 * api_key (str, optional): API key.
	 * @param projectUuid
	 * @param formData
	 * @returns any Successful Response
	 * @throws ApiError
	 */
	public uploadDataset(projectUuid: string, formData: Body_upload_dataset): CancelablePromise<any> {
		return this.httpRequest.request({
			method: 'POST',
			url: '/dataset/{project_uuid}',
			path: {
				project_uuid: projectUuid
			},
			formData: formData,
			mediaType: 'multipart/form-data',
			errors: {
				422: `Validation Error`
			}
		});
	}

	/**
	 * Upload System Schema
	 * Upload a dataset schema to the database. Called before uploading system.
	 *
	 * Args:
	 * project_uuid (str): the UUID of the project to add data to.
	 * system_name (str): the name of the system.
	 * id_column (str): the name of the column containing the ID.
	 * output_column (str): the name of the column containing the output.
	 * file (Schema): the system PyArrow schema to upload.
	 * api_key (str, optional): API key.
	 * @param formData
	 * @returns any Successful Response
	 * @throws ApiError
	 */
	public uploadSystemSchema(formData: Body_upload_system_schema): CancelablePromise<any> {
		return this.httpRequest.request({
			method: 'POST',
			url: '/system-schema',
			formData: formData,
			mediaType: 'multipart/form-data',
			errors: {
				422: `Validation Error`
			}
		});
	}

	/**
	 * Upload System
	 * Upload a system to a Zeno project.
	 *
	 * Args:
	 * project_uuid (str): the UUID of the project to add the system to.
	 * system_name (str): the name of the system.
	 * file (UploadFile): the system to upload. Serialized Arrow RecordBatch.
	 * api_key (str, optional): API key.
	 * @param projectUuid
	 * @param systemName
	 * @param formData
	 * @returns any Successful Response
	 * @throws ApiError
	 */
	public uploadSystem(
		projectUuid: string,
		systemName: string,
		formData: Body_upload_system
	): CancelablePromise<any> {
		return this.httpRequest.request({
			method: 'POST',
			url: '/system/{project_uuid}/{system_name}',
			path: {
				project_uuid: projectUuid,
				system_name: systemName
			},
			formData: formData,
			mediaType: 'multipart/form-data',
			errors: {
				422: `Validation Error`
			}
		});
	}

	/**
	 * Delete System
	 * Delete a system from a Zeno project.
	 *
	 * Args:
	 * project_uuid (str): the UUID of the project to delete the system from.
	 * system_name (str): the name of the system.
	 * @param projectUuid
	 * @param systemName
	 * @returns any Successful Response
	 * @throws ApiError
	 */
	public deleteSystem(projectUuid: string, systemName: string): CancelablePromise<any> {
		return this.httpRequest.request({
			method: 'DELETE',
			url: '/system/{project_uuid}/{system_name}',
			path: {
				project_uuid: projectUuid,
				system_name: systemName
			},
			errors: {
				422: `Validation Error`
			}
		});
	}

	/**
	 * Delete All Systems
	 * Delete all systems from a Zeno project.
	 *
	 * Args:
	 * project_uuid (str): the UUID of the project to delete systems from.
	 * @param projectUuid
	 * @returns any Successful Response
	 * @throws ApiError
	 */
	public deleteAllSystems(projectUuid: string): CancelablePromise<any> {
		return this.httpRequest.request({
			method: 'DELETE',
			url: '/systems/{project_uuid}',
			path: {
				project_uuid: projectUuid
			},
			errors: {
				422: `Validation Error`
			}
		});
	}

	/**
	 * Min Client Version
	 * Get the minimum client version required to use the server.
	 * @returns any Successful Response
	 * @throws ApiError
	 */
	public minClientVersion(): CancelablePromise<any> {
		return this.httpRequest.request({
			method: 'GET',
			url: '/min-client-version'
		});
	}

	/**
	 * Get Slices
	 * Fetch all slices of a project.
	 *
	 * Args:
	 * project_uuid (str): project to fetch all slices for.
	 * request (Request): http request to get user information from.
	 *
	 * Returns:
	 * list[Slice]: requested slices.
	 * @param projectUuid
	 * @returns Slice Successful Response
	 * @throws ApiError
	 */
	public getSlices(projectUuid: string): CancelablePromise<Array<Slice>> {
		return this.httpRequest.request({
			method: 'GET',
			url: '/slices/{project_uuid}',
			path: {
				project_uuid: projectUuid
			},
			errors: {
				422: `Validation Error`
			}
		});
	}

	/**
	 * Run Slice Finder
	 * Run slice finder to recommend slices to the user.
	 *
	 * Args:
	 * project_uuid (str): project to run slice finder for.
	 * req (SliceFinderRequest): request to slice finder algorithm specifying params.
	 * request (Request): http request to get user information from.
	 * current_user (Any, optional): user who initiated the slice finder request.
	 * Defaults to Depends(util.auth.claim()).
	 *
	 * Returns:
	 * SliceFinderReturn: the result of the slice finder algorithm.
	 * @param projectUuid
	 * @param requestBody
	 * @returns SliceFinderReturn Successful Response
	 * @throws ApiError
	 */
	public runSliceFinder(
		projectUuid: string,
		requestBody: SliceFinderRequest
	): CancelablePromise<SliceFinderReturn> {
		return this.httpRequest.request({
			method: 'POST',
			url: '/slice-finder/{project_uuid}',
			path: {
				project_uuid: projectUuid
			},
			body: requestBody,
			mediaType: 'application/json',
			errors: {
				422: `Validation Error`
			}
		});
	}

	/**
	 * Get Slices For Projects
	 * Get all slices for a list of projects.
	 *
	 * Args:
	 * req (list[str]): the projects to fetch slices for.
	 * request (Request): http request to get user information from.
	 *
	 * Returns:
	 * list[Slice]: all slices in all specifiec projects.
	 * @param requestBody
	 * @returns Slice Successful Response
	 * @throws ApiError
	 */
	public getSlicesForProjects(requestBody: Array<string>): CancelablePromise<Array<Slice>> {
		return this.httpRequest.request({
			method: 'POST',
			url: '/slices-for-projects/',
			body: requestBody,
			mediaType: 'application/json',
			errors: {
				422: `Validation Error`
			}
		});
	}

	/**
	 * Add Slice
	 * Add a slice to a project.
	 *
	 * Args:
	 * project_uuid (str): project to add the slice to.
	 * slice (Slice): slice to be added to the project.
	 * request (Request): http request to get user information from.
	 * current_user (Any, optional): User who wants to add a slice to a project.
	 * Defaults to Depends(util.auth.claim()).
	 *
	 * Raises:
	 * HTTPException: error if adding slice fails.
	 *
	 * Returns:
	 * int: id of the newly added slice.
	 * @param projectUuid
	 * @param requestBody
	 * @returns number Successful Response
	 * @throws ApiError
	 */
	public addSlice(projectUuid: string, requestBody: Slice): CancelablePromise<number> {
		return this.httpRequest.request({
			method: 'POST',
			url: '/slice/{project_uuid}',
			path: {
				project_uuid: projectUuid
			},
			body: requestBody,
			mediaType: 'application/json',
			errors: {
				422: `Validation Error`
			}
		});
	}

	/**
	 * Update Slice
	 * Update a slice in the database.
	 *
	 * Args:
	 * slice (Slice): new values of the slice to be updated.
	 * project_uuid (str): project uuid to which the slice belongs.
	 * request (Request): http request to get user information from.
	 * @param projectUuid
	 * @param requestBody
	 * @returns any Successful Response
	 * @throws ApiError
	 */
	public updateSlice(projectUuid: string, requestBody: Slice): CancelablePromise<any> {
		return this.httpRequest.request({
			method: 'PATCH',
			url: '/slice/{project_uuid}',
			path: {
				project_uuid: projectUuid
			},
			body: requestBody,
			mediaType: 'application/json',
			errors: {
				422: `Validation Error`
			}
		});
	}

	/**
	 * Get Slice Instance Ids
	 * Get all instance ids of a slice.
	 *
	 * Args:
	 * slice_id (int): id of the slice to get instance ids for.
	 * model (str | None): model of the slice.
	 * id_column (ZenoColumn): column to get ids from.
	 * request (Request): http request to get user information from.
	 *
	 * Raises:
	 * HTTPException: error if the project cannot be found.
	 *
	 * Returns:
	 * list[str]: all ids of the slice.
	 * @param sliceId
	 * @param model
	 * @param requestBody
	 * @returns string Successful Response
	 * @throws ApiError
	 */
	public getSliceInstanceIds(
		sliceId: number,
		model: string | null,
		requestBody: ZenoColumn
	): CancelablePromise<Array<string>> {
		return this.httpRequest.request({
			method: 'POST',
			url: '/slice-instance-ids/{slice_id}/{model}',
			path: {
				slice_id: sliceId,
				model: model
			},
			body: requestBody,
			mediaType: 'application/json',
			errors: {
				422: `Validation Error`
			}
		});
	}

	/**
	 * Add All Slices
	 * Add all slices for a column's values.
	 *
	 * Args:
	 * project_uuid (str): project to add the slices to.
	 * column (ZenoColumn): column to add all slices for.
	 * request (Request): http request to get user information from.
	 * name (str | None, optional): name of the folder the slices should be added to.
	 * Defaults to None.
	 *
	 * Raises:
	 * HTTPException: error if adding slices fails.
	 *
	 * Returns:
	 * list[int]: ids of all added slices.
	 * @param projectUuid
	 * @param requestBody
	 * @param name
	 * @returns number Successful Response
	 * @throws ApiError
	 */
	public addAllSlices(
		projectUuid: string,
		requestBody: ZenoColumn,
		name?: string | null
	): CancelablePromise<Array<number>> {
		return this.httpRequest.request({
			method: 'POST',
			url: '/all-slices/{project_uuid}',
			path: {
				project_uuid: projectUuid
			},
			query: {
				name: name
			},
			body: requestBody,
			mediaType: 'application/json',
			errors: {
				422: `Validation Error`
			}
		});
	}

	/**
	 * Delete Slice
	 * Delete a slice from the database.
	 *
	 * Args:
	 * project_uuid (str): project to which the slice belongs (to check permissions).
	 * slice_id (int): id of the slice to be deleted.
	 * request (Request): http request to get user information from.
	 * @param projectUuid
	 * @param sliceId
	 * @returns any Successful Response
	 * @throws ApiError
	 */
	public deleteSlice(projectUuid: string, sliceId: number): CancelablePromise<any> {
		return this.httpRequest.request({
			method: 'DELETE',
			url: '/slice/{project_uuid}/{slice_id}',
			path: {
				project_uuid: projectUuid,
				slice_id: sliceId
			},
			errors: {
				422: `Validation Error`
			}
		});
	}

	/**
	 * Get Filtered Table
	 * Get the data in a project's table.
	 *
	 * Args:
	 * req (TableRequest): specification of the data request to the table.
	 * project_uuid (str): project to fetch data for.
	 * request (Request): http request to get user information from.
	 *
	 * Returns:
	 * json: json representation of the requested data.
	 * @param projectUuid
	 * @param requestBody
	 * @returns string Successful Response
	 * @throws ApiError
	 */
	public getFilteredTable(
		projectUuid: string,
		requestBody: TableRequest
	): CancelablePromise<string> {
		return this.httpRequest.request({
			method: 'POST',
			url: '/filtered-table/{project_uuid}',
			path: {
				project_uuid: projectUuid
			},
			body: requestBody,
			mediaType: 'application/json',
			errors: {
				422: `Validation Error`
			}
		});
	}

	/**
	 * Get Slice Table
	 * Get the data in a project's table for a specific slice.
	 *
	 * Args:
	 * slice_table_request (SliceTableRequest): specification of the data request.
	 * request (Request): http request to get user information from.
	 *
	 * Raises:
	 * HTTPException: error if the data cannot be loaded.
	 *
	 * Returns:
	 * json: json representation of the requested data.
	 * @param requestBody
	 * @returns string Successful Response
	 * @throws ApiError
	 */
	public getSliceTable(requestBody: SliceTableRequest): CancelablePromise<string> {
		return this.httpRequest.request({
			method: 'POST',
			url: '/slice-table',
			body: requestBody,
			mediaType: 'application/json',
			errors: {
				422: `Validation Error`
			}
		});
	}

	/**
	 * Get Tag Table
	 * Get the data in a project's table for a specific tag.
	 *
	 * Args:
	 * tag_table_request (TagTableRequest): specification of the data request.
	 * request (Request): http request to get user information from.
	 *
	 * Raises:
	 * HTTPException: errorr if the data cannot be loaded.
	 *
	 * Returns:
	 * json: json representation of the requested data.
	 * @param requestBody
	 * @returns string Successful Response
	 * @throws ApiError
	 */
	public getTagTable(requestBody: TagTableRequest): CancelablePromise<string> {
		return this.httpRequest.request({
			method: 'POST',
			url: '/tag-table',
			body: requestBody,
			mediaType: 'application/json',
			errors: {
				422: `Validation Error`
			}
		});
	}

	/**
	 * Get Tags
	 * Get all tags for a project.
	 *
	 * Args:
	 * project_uuid (str): UUID of the project to get all tags for.
	 * request (Request): http request to get user information from.
	 *
	 * Returns:
	 * list[Tag]: list of all of a project's tags.
	 * @param projectUuid
	 * @returns Tag Successful Response
	 * @throws ApiError
	 */
	public getTags(projectUuid: string): CancelablePromise<Array<Tag>> {
		return this.httpRequest.request({
			method: 'GET',
			url: '/tags/{project_uuid}',
			path: {
				project_uuid: projectUuid
			},
			errors: {
				422: `Validation Error`
			}
		});
	}

	/**
	 * Get Tags For Projects
	 * Get all tags for a list of projects.
	 *
	 * Args:
	 * project_uuids (list[str]): UUIDs of all projects to get tags for.
	 *
	 * Returns:
	 * list[Tag]: all tags for the specified projects.
	 * @param requestBody
	 * @returns Tag Successful Response
	 * @throws ApiError
	 */
	public getTagsForProjects(requestBody: Array<string>): CancelablePromise<Array<Tag>> {
		return this.httpRequest.request({
			method: 'POST',
			url: '/tags-for-projects/',
			body: requestBody,
			mediaType: 'application/json',
			errors: {
				422: `Validation Error`
			}
		});
	}

	/**
	 * Add Tag
	 * Add a tag to a project.
	 *
	 * Args:
	 * tag (Tag): the tag to be added.
	 * project_uuid (str): UUID of the project to add the tag to.
	 * request (Request): http request to get user information from.
	 * current_user (Any, optional): user adding the new tag.
	 * Defaults to Depends(util.auth.claim()).
	 *
	 * Raises:
	 * HTTPException: error if adding the tag failed.
	 *
	 * Returns:
	 * int: id of the newly created tag.
	 * @param projectUuid
	 * @param requestBody
	 * @returns number Successful Response
	 * @throws ApiError
	 */
	public addTag(projectUuid: string, requestBody: Tag): CancelablePromise<number> {
		return this.httpRequest.request({
			method: 'POST',
			url: '/tag/{project_uuid}',
			path: {
				project_uuid: projectUuid
			},
			body: requestBody,
			mediaType: 'application/json',
			errors: {
				422: `Validation Error`
			}
		});
	}

	/**
	 * Update Tag
	 * Update a tag in the database.
	 *
	 * Args:
	 * project_uuid (str): project to which the tag belongs.
	 * tag (Tag): updated tag.
	 * request (Request): http request to get user information from.
	 * @param projectUuid
	 * @param requestBody
	 * @returns any Successful Response
	 * @throws ApiError
	 */
	public updateTag(projectUuid: string, requestBody: Tag): CancelablePromise<any> {
		return this.httpRequest.request({
			method: 'PATCH',
			url: '/tag/{project_uuid}',
			path: {
				project_uuid: projectUuid
			},
			body: requestBody,
			mediaType: 'application/json',
			errors: {
				422: `Validation Error`
			}
		});
	}

	/**
	 * Delete Tag
	 * Delete a tag from the database.
	 *
	 * Args:
	 * project_uuid (str): project to which the tag belongs.
	 * tag_id (int): id of the tag to be deleted.
	 * request (Request): http request to get user information from.
	 * @param projectUuid
	 * @param tagId
	 * @returns any Successful Response
	 * @throws ApiError
	 */
	public deleteTag(projectUuid: string, tagId: number): CancelablePromise<any> {
		return this.httpRequest.request({
			method: 'DELETE',
			url: '/tag/{project_uuid}/{tag_id}',
			path: {
				project_uuid: projectUuid,
				tag_id: tagId
			},
			errors: {
				422: `Validation Error`
			}
		});
	}
}<|MERGE_RESOLUTION|>--- conflicted
+++ resolved
@@ -305,7 +305,6 @@
 	}
 
 	/**
-<<<<<<< HEAD
 	 * Get Chart Data
 	 * Get a chart's data.
 	 *
@@ -330,7 +329,48 @@
 			url: '/chart-data/{project_uuid}/{chart_id}',
 			path: {
 				project_uuid: projectUuid,
-=======
+				chart_id: chartId
+			},
+			errors: {
+				422: `Validation Error`
+			}
+		});
+	}
+
+	/**
+	 * Get Chart Data
+	 * Get a chart's data.
+	 *
+	 * Args:
+	 * project_uuid (str): UUID of the project to get a chart from.
+	 * chart_id (int): id of the chart to be fetched.
+	 * request (Request): http request to get user information from.
+	 *
+	 * Raises:
+	 * HTTPException: error if the chart could not be fetched.
+	 *
+	 * Returns:
+	 * str: chart data.
+	 * @param projectUuid
+	 * @param chartId
+	 * @returns string Successful Response
+	 * @throws ApiError
+	 */
+	public getChartData1(projectUuid: any, chartId: number): CancelablePromise<string> {
+		return this.httpRequest.request({
+			method: 'GET',
+			url: '/chart-data/{project_uuid}/{chart_id}',
+			path: {
+				project_uuid: projectUuid,
+				chart_id: chartId
+			},
+			errors: {
+				422: `Validation Error`
+			}
+		});
+	}
+
+	/**
 	 * Get Chart Config
 	 * Get a project's chart configuration.
 	 *
@@ -357,7 +397,6 @@
 				project_uuid: projectUuid
 			},
 			query: {
->>>>>>> 634ffe45
 				chart_id: chartId
 			},
 			errors: {
@@ -367,32 +406,6 @@
 	}
 
 	/**
-<<<<<<< HEAD
-	 * Get Chart Data
-	 * Get a chart's data.
-	 *
-	 * Args:
-	 * project_uuid (str): UUID of the project to get a chart from.
-	 * chart_id (int): id of the chart to be fetched.
-	 * request (Request): http request to get user information from.
-	 *
-	 * Raises:
-	 * HTTPException: error if the chart could not be fetched.
-	 *
-	 * Returns:
-	 * str: chart data.
-	 * @param projectUuid
-	 * @param chartId
-	 * @returns string Successful Response
-	 * @throws ApiError
-	 */
-	public getChartData1(projectUuid: any, chartId: number): CancelablePromise<string> {
-		return this.httpRequest.request({
-			method: 'GET',
-			url: '/chart-data/{project_uuid}/{chart_id}',
-			path: {
-				project_uuid: projectUuid,
-=======
 	 * Delete Chart Config
 	 * Delete the chart config for a project.
 	 *
@@ -413,7 +426,6 @@
 				project_uuid: projectUuid
 			},
 			query: {
->>>>>>> 634ffe45
 				chart_id: chartId
 			},
 			errors: {
@@ -494,10 +506,10 @@
 	 * request (Request): http request to get user information from.
 	 * @param projectUuid
 	 * @param requestBody
-	 * @returns string Successful Response
-	 * @throws ApiError
-	 */
-	public updateChart(projectUuid: string, requestBody: Chart): CancelablePromise<string> {
+	 * @returns any Successful Response
+	 * @throws ApiError
+	 */
+	public updateChart(projectUuid: string, requestBody: Chart): CancelablePromise<any> {
 		return this.httpRequest.request({
 			method: 'PATCH',
 			url: '/chart/{project_uuid}',
