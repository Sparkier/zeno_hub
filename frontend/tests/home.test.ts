import { expect, test } from '@playwright/test';
import { login } from './login';

test.beforeEach(async ({ page }) => {
	await login(page);
});

test('can go to report', async ({ page }) => {
	await page.getByRole('button', { name: 'Translation Report' }).click();
<<<<<<< HEAD
	await expect(page.getByRole('heading', { name: 'Translation Report' })).toBeVisible();
=======

	await page.waitForURL('/report/**');

	await expect(page.getByRole('heading', { name: 'Translation Report', level: 4 })).toBeVisible();
>>>>>>> ce834180
});

test('can go to project', async ({ page }) => {
	await page.getByRole('button', { name: 'GPT MT Benchmarks' }).click();
	await expect(page.getByRole('heading', { name: 'GPT MT Benchmarks' })).toBeVisible();
});

test('can create report', async ({ page }) => {
	await page.getByRole('button', { name: 'new report' }).click();
	await page.getByRole('textbox', { name: 'report name' }).fill('test report');
	await page.keyboard.down('Enter');
	await expect(page.getByRole('heading', { name: 'test report', level: 4 })).toBeVisible();
});<|MERGE_RESOLUTION|>--- conflicted
+++ resolved
@@ -7,14 +7,7 @@
 
 test('can go to report', async ({ page }) => {
 	await page.getByRole('button', { name: 'Translation Report' }).click();
-<<<<<<< HEAD
-	await expect(page.getByRole('heading', { name: 'Translation Report' })).toBeVisible();
-=======
-
-	await page.waitForURL('/report/**');
-
 	await expect(page.getByRole('heading', { name: 'Translation Report', level: 4 })).toBeVisible();
->>>>>>> ce834180
 });
 
 test('can go to project', async ({ page }) => {
