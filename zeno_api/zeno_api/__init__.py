--- conflicted
+++ resolved
@@ -9,27 +9,6 @@
 from pycognito import Cognito
 
 
-<<<<<<< HEAD
-# TODO: Do not export the Project class, only make it available through the ZenoClient.
-=======
-def _check_token(func: Callable):
-    """Decorator to check whether the user token is valid.
-
-    :meta private:
-
-    Args:
-        func (Callable): the function to be decorated.
-    """
-
-    @wraps(func)
-    def wrapper(*args, **kwargs):
-        args[0].user.check_token()
-        return func(*args, **kwargs)
-
-    return wrapper
-
-
->>>>>>> 8a1ad35c
 class ZenoProject:
     """Provides data upload functionality for a Zeno project.
 
